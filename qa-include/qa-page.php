<?php
/*
	Question2Answer by Gideon Greenspan and contributors
	http://www.question2answer.org/

	File: qa-include/qa-page.php
	Description: Routing and utility functions for page requests


	This program is free software; you can redistribute it and/or
	modify it under the terms of the GNU General Public License
	as published by the Free Software Foundation; either version 2
	of the License, or (at your option) any later version.

	This program is distributed in the hope that it will be useful,
	but WITHOUT ANY WARRANTY; without even the implied warranty of
	MERCHANTABILITY or FITNESS FOR A PARTICULAR PURPOSE.  See the
	GNU General Public License for more details.

	More about this license: http://www.question2answer.org/license.php
*/

	if (!defined('QA_VERSION')) { // don't allow this page to be requested directly from browser
		header('Location: ../');
		exit;
	}

	require_once QA_INCLUDE_DIR.'app/cookies.php';
	require_once QA_INCLUDE_DIR.'app/format.php';
	require_once QA_INCLUDE_DIR.'app/users.php';
	require_once QA_INCLUDE_DIR.'app/options.php';
	require_once QA_INCLUDE_DIR.'db/selects.php';


//	Functions which are called at the bottom of this file

	function qa_page_db_fail_handler($type, $errno=null, $error=null, $query=null)
/*
	Standard database failure handler function which bring up the install/repair/upgrade page
*/
	{
		if (qa_to_override(__FUNCTION__)) { $args=func_get_args(); return qa_call_override(__FUNCTION__, $args); }

		$pass_failure_type=$type;
		$pass_failure_errno=$errno;
		$pass_failure_error=$error;
		$pass_failure_query=$query;

		require_once QA_INCLUDE_DIR.'qa-install.php';

		qa_exit('error');
	}


	function qa_page_queue_pending()
/*
	Queue any pending requests which are required independent of which page will be shown
*/
	{
		if (qa_to_override(__FUNCTION__)) { $args=func_get_args(); return qa_call_override(__FUNCTION__, $args); }

		qa_preload_options();
		$loginuserid=qa_get_logged_in_userid();

		if (isset($loginuserid)) {
			if (!QA_FINAL_EXTERNAL_USERS)
				qa_db_queue_pending_select('loggedinuser', qa_db_user_account_selectspec($loginuserid, true));

			qa_db_queue_pending_select('notices', qa_db_user_notices_selectspec($loginuserid));
			qa_db_queue_pending_select('favoritenonqs', qa_db_user_favorite_non_qs_selectspec($loginuserid));
			qa_db_queue_pending_select('userlimits', qa_db_user_limits_selectspec($loginuserid));
			qa_db_queue_pending_select('userlevels', qa_db_user_levels_selectspec($loginuserid, true));
		}

		qa_db_queue_pending_select('iplimits', qa_db_ip_limits_selectspec(qa_remote_ip_address()));
		qa_db_queue_pending_select('navpages', qa_db_pages_selectspec(array('B', 'M', 'O', 'F')));
		qa_db_queue_pending_select('widgets', qa_db_widgets_selectspec());
	}


	function qa_load_state()
/*
	Check the page state parameter and then remove it from the $_GET array
*/
	{
		global $qa_state;

		$qa_state=qa_get('state');
		unset($_GET['state']); // to prevent being passed through on forms
	}


	function qa_check_login_modules()
/*
	If no user is logged in, call through to the login modules to see if they want to log someone in
*/
	{
		if ((!QA_FINAL_EXTERNAL_USERS) && !qa_is_logged_in()) {
			$loginmodules=qa_load_modules_with('login', 'check_login');

			foreach ($loginmodules as $loginmodule) {
				$loginmodule->check_login();
				if (qa_is_logged_in()) // stop and reload page if it worked
					qa_redirect(qa_request(), $_GET);
			}
		}
	}


	function qa_check_page_clicks()
/*
	React to any of the common buttons on a page for voting, favorites and closing a notice
	If the user has Javascript on, these should come through Ajax rather than here.
*/
	{
		if (qa_to_override(__FUNCTION__)) { $args=func_get_args(); return qa_call_override(__FUNCTION__, $args); }

		global $qa_page_error_html;

		if (qa_is_http_post())
			foreach ($_POST as $field => $value) {
				if (strpos($field, 'vote_')===0) { // voting...
					@list($dummy, $postid, $vote, $anchor)=explode('_', $field);

					if (isset($postid) && isset($vote)) {
						if (!qa_check_form_security_code('vote', qa_post_text('code')))
							$qa_page_error_html=qa_lang_html('misc/form_security_again');

						else {
							require_once QA_INCLUDE_DIR.'app/votes.php';
							require_once QA_INCLUDE_DIR.'db/selects.php';

							$userid=qa_get_logged_in_userid();

							$post=qa_db_select_with_pending(qa_db_full_post_selectspec($userid, $postid));
							$qa_page_error_html=qa_vote_error_html($post, $vote, $userid, qa_request());

							if (!$qa_page_error_html) {
								qa_vote_set($post, $userid, qa_get_logged_in_handle(), qa_cookie_get(), $vote);
								qa_redirect(qa_request(), $_GET, null, null, $anchor);
							}
							break;
						}
					}

				} elseif (strpos($field, 'favorite_')===0) { // favorites...
					@list($dummy, $entitytype, $entityid, $favorite)=explode('_', $field);

					if (isset($entitytype) && isset($entityid) && isset($favorite)) {
						if (!qa_check_form_security_code('favorite-'.$entitytype.'-'.$entityid, qa_post_text('code')))
							$qa_page_error_html=qa_lang_html('misc/form_security_again');

						else {
							require_once QA_INCLUDE_DIR.'app/favorites.php';

							qa_user_favorite_set(qa_get_logged_in_userid(), qa_get_logged_in_handle(), qa_cookie_get(), $entitytype, $entityid, $favorite);
							qa_redirect(qa_request(), $_GET);
						}
					}

				} elseif (strpos($field, 'notice_')===0) { // notices...
					@list($dummy, $noticeid)=explode('_', $field);

					if (isset($noticeid)) {
						if (!qa_check_form_security_code('notice-'.$noticeid, qa_post_text('code')))
							$qa_page_error_html=qa_lang_html('misc/form_security_again');

						else {
							if ($noticeid=='visitor')
								setcookie('qa_noticed', 1, time()+86400*3650, '/', QA_COOKIE_DOMAIN, (bool)ini_get('session.cookie_secure'), true);

							elseif ($noticeid=='welcome') {
								require_once QA_INCLUDE_DIR.'db/users.php';
								qa_db_user_set_flag(qa_get_logged_in_userid(), QA_USER_FLAGS_WELCOME_NOTICE, false);

							} else {
								require_once QA_INCLUDE_DIR.'db/notices.php';
								qa_db_usernotice_delete(qa_get_logged_in_userid(), $noticeid);
							}

							qa_redirect(qa_request(), $_GET);
						}
					}
				}
			}
	}


	/**
	 *	Run the appropriate qa-page-*.php file for this request and return back the $qa_content it passed
	 */
	function qa_get_request_content()
	{
		if (qa_to_override(__FUNCTION__)) { $args=func_get_args(); return qa_call_override(__FUNCTION__, $args); }

		$requestlower = strtolower(qa_request());
		$requestparts = qa_request_parts();
		$firstlower = strtolower($requestparts[0]);
		$routing = qa_page_routing();

		if (isset($routing[$requestlower])) {
			qa_set_template($firstlower);
			$qa_content = require QA_INCLUDE_DIR.$routing[$requestlower];

		} elseif (isset($routing[$firstlower.'/'])) {
			qa_set_template($firstlower);
			$qa_content = require QA_INCLUDE_DIR.$routing[$firstlower.'/'];

		} elseif (is_numeric($requestparts[0])) {
			qa_set_template('question');
			$qa_content = require QA_INCLUDE_DIR.'pages/question.php';

		} else {
			qa_set_template(strlen($firstlower) ? $firstlower : 'qa'); // will be changed later
			$qa_content = require QA_INCLUDE_DIR.'pages/default.php'; // handles many other pages, including custom pages and page modules
		}

		if ($firstlower == 'admin') {
			$_COOKIE['qa_admin_last'] = $requestlower; // for navigation tab now...
			setcookie('qa_admin_last', $_COOKIE['qa_admin_last'], 0, '/', QA_COOKIE_DOMAIN, (bool)ini_get('session.cookie_secure'), true); // ...and in future
		}

		if (isset($qa_content))
			qa_set_form_security_key();

		return $qa_content;
	}


	/**
	 *	Output the $qa_content via the theme class after doing some pre-processing, mainly relating to Javascript
	 */
	function qa_output_content($qa_content)
	{
		if (qa_to_override(__FUNCTION__)) { $args=func_get_args(); return qa_call_override(__FUNCTION__, $args); }

		global $qa_template;

		$requestlower = strtolower(qa_request());

	//	Set appropriate selected flags for navigation (not done in qa_content_prepare() since it also applies to sub-navigation)

		foreach ($qa_content['navigation'] as $navtype => $navigation) {
			if (!is_array($navigation) || $navtype == 'cat') {
				continue;
			}

			foreach ($navigation as $navprefix => $navlink) {
				$selected =& $qa_content['navigation'][$navtype][$navprefix]['selected'];
				if (isset($navlink['selected_on'])) {
					// match specified paths
					foreach ($navlink['selected_on'] as $path) {
						if (strpos($requestlower.'$', $path) === 0)
							$selected = true;
					}
				}
				elseif ($requestlower === $navprefix || $requestlower.'$' === $navprefix) {
					// exact match for array key
					$selected = true;
				}
			}
		}

	//	Slide down notifications

		if (!empty($qa_content['notices']))
			foreach ($qa_content['notices'] as $notice) {
				$qa_content['script_onloads'][]=array(
					"qa_reveal(document.getElementById(".qa_js($notice['id'])."), 'notice');",
				);
			}

	//	Handle maintenance mode

		if (qa_opt('site_maintenance') && ($requestlower!='login')) {
			if (qa_get_logged_in_level()>=QA_USER_LEVEL_ADMIN) {
				if (!isset($qa_content['error']))
					$qa_content['error']=strtr(qa_lang_html('admin/maintenance_admin_only'), array(
						'^1' => '<a href="'.qa_path_html('admin/general').'">',
						'^2' => '</a>',
					));

			} else {
				$qa_content=qa_content_prepare();
				$qa_content['error']=qa_lang_html('misc/site_in_maintenance');
			}
		}

	//	Handle new users who must confirm their email now, or must be approved before continuing

		$userid=qa_get_logged_in_userid();
		if (isset($userid) && ($requestlower!='confirm') && ($requestlower!='account')) {
			$flags=qa_get_logged_in_flags();

			if ( ($flags & QA_USER_FLAGS_MUST_CONFIRM) && (!($flags & QA_USER_FLAGS_EMAIL_CONFIRMED)) && qa_opt('confirm_user_emails') ) {
				$qa_content=qa_content_prepare();
				$qa_content['title']=qa_lang_html('users/confirm_title');
				$qa_content['error']=strtr(qa_lang_html('users/confirm_required'), array(
					'^1' => '<a href="'.qa_path_html('confirm').'">',
					'^2' => '</a>',
				));

			} elseif ( ($flags & QA_USER_FLAGS_MUST_APPROVE) && (qa_get_logged_in_level()<QA_USER_LEVEL_APPROVED) && qa_opt('moderate_users') ) {
				$qa_content=qa_content_prepare();
				$qa_content['title']=qa_lang_html('users/approve_title');
				$qa_content['error']=strtr(qa_lang_html('users/approve_required'), array(
					'^1' => '<a href="'.qa_path_html('account').'">',
					'^2' => '</a>',
				));
			}
		}

	//	Combine various Javascript elements in $qa_content into single array for theme layer

		$script = array('<script>');

		if (isset($qa_content['script_var']))
			foreach ($qa_content['script_var'] as $var => $value)
				$script[] = 'var '.$var.' = '.qa_js($value).';';

		if (isset($qa_content['script_lines']))
			foreach ($qa_content['script_lines'] as $scriptlines) {
				$script[] = '';
				$script = array_merge($script, $scriptlines);
			}

		$script[] = '</script>';

		if (isset($qa_content['script_rel'])) {
			$uniquerel = array_unique($qa_content['script_rel']); // remove any duplicates
			foreach ($uniquerel as $script_rel)
				$script[] = '<script src="'.qa_html(qa_path_to_root().$script_rel).'"></script>';
		}

		if (isset($qa_content['script_src'])) {
			$uniquesrc = array_unique($qa_content['script_src']); // remove any duplicates
			foreach ($uniquesrc as $script_src)
				$script[] = '<script src="'.qa_html($script_src).'"></script>';
		}

		if (isset($qa_content['focusid']))
			$qa_content['script_onloads'][] = array(
				'$(' . qa_js('#'.$qa_content['focusid']) . ').focus();',
			);

		// JS onloads must come after jQuery is loaded
		$script[] = '<script>';
		if (isset($qa_content['script_onloads'])) {
			$script[] =  '$(window).load(function() {';

			foreach ($qa_content['script_onloads'] as $scriptonload) {
				foreach ((array)$scriptonload as $scriptline)
					$script[] = "\t".$scriptline;
			}

			$script[] = '});';
		}
		$script[] = '</script>';

		$qa_content['script'] = $script;

	//	Load the appropriate theme class and output the page

		$tmpl = substr($qa_template, 0, 7) == 'custom-' ? 'custom' : $qa_template;
		$themeclass = qa_load_theme_class(qa_get_site_theme(), $tmpl, $qa_content, qa_request());
		$themeclass->initialize();

		header('Content-type: '.$qa_content['content_type']);

		$themeclass->doctype();
		$themeclass->html();
		$themeclass->finish();
	}


	function qa_do_content_stats($qa_content)
/*
	Update any statistics required by the fields in $qa_content, and return true if something was done
*/
	{
		if (isset($qa_content['inc_views_postid'])) {
			require_once QA_INCLUDE_DIR.'db/hotness.php';
			qa_db_hotness_update($qa_content['inc_views_postid'], null, true);
			return true;
		}

		return false;
	}


//	Other functions which might be called from anywhere

	function qa_page_routing()
/*
	Return an array of the default Q2A requests and which qa-page-*.php file implements them
	If the key of an element ends in /, it should be used for any request with that key as its prefix
*/
	{
		if (qa_to_override(__FUNCTION__)) { $args=func_get_args(); return qa_call_override(__FUNCTION__, $args); }

		return array(
			'account' => 'pages/account.php',
			'activity/' => 'pages/activity.php',
			'admin/' => 'pages/admin/admin-default.php',
			'admin/approve' => 'pages/admin/admin-approve.php',
			'admin/categories' => 'pages/admin/admin-categories.php',
			'admin/flagged' => 'pages/admin/admin-flagged.php',
			'admin/hidden' => 'pages/admin/admin-hidden.php',
			'admin/layoutwidgets' => 'pages/admin/admin-widgets.php',
			'admin/moderate' => 'pages/admin/admin-moderate.php',
			'admin/pages' => 'pages/admin/admin-pages.php',
			'admin/plugins' => 'pages/admin/admin-plugins.php',
			'admin/points' => 'pages/admin/admin-points.php',
			'admin/recalc' => 'pages/admin/admin-recalc.php',
			'admin/stats' => 'pages/admin/admin-stats.php',
			'admin/userfields' => 'pages/admin/admin-userfields.php',
			'admin/usertitles' => 'pages/admin/admin-usertitles.php',
			'answers/' => 'pages/answers.php',
			'ask' => 'pages/ask.php',
			'categories/' => 'pages/categories.php',
			'comments/' => 'pages/comments.php',
			'confirm' => 'pages/confirm.php',
			'favorites' => 'pages/favorites.php',
			'favorites/questions' => 'pages/favorites-list.php',
			'favorites/users' => 'pages/favorites-list.php',
			'favorites/tags' => 'pages/favorites-list.php',
			'feedback' => 'pages/feedback.php',
			'forgot' => 'pages/forgot.php',
			'hot/' => 'pages/hot.php',
			'ip/' => 'pages/ip.php',
			'login' => 'pages/login.php',
			'logout' => 'pages/logout.php',
			'messages/' => 'pages/messages.php',
			'message/' => 'pages/message.php',
			'questions/' => 'pages/questions.php',
			'register' => 'pages/register.php',
			'reset' => 'pages/reset.php',
			'search' => 'pages/search.php',
			'tag/' => 'pages/tag.php',
			'tags' => 'pages/tags.php',
			'unanswered/' => 'pages/unanswered.php',
			'unsubscribe' => 'pages/unsubscribe.php',
			'updates' => 'pages/updates.php',
			'user/' => 'pages/user.php',
			'users' => 'pages/users.php',
			'users/blocked' => 'pages/users-blocked.php',
			'users/special' => 'pages/users-special.php',
		);
	}


	function qa_set_template($template)
/*
	Sets the template which should be passed to the theme class, telling it which type of page it's displaying
*/
	{
		global $qa_template;
		$qa_template=$template;
	}


	function qa_content_prepare($voting=false, $categoryids=null)
/*
	Start preparing theme content in global $qa_content variable, with or without $voting support,
	in the context of the categories in $categoryids (if not null)
*/
	{
		if (qa_to_override(__FUNCTION__)) { $args=func_get_args(); return qa_call_override(__FUNCTION__, $args); }

		global $qa_template, $qa_page_error_html;

		if (QA_DEBUG_PERFORMANCE) {
			global $qa_usage;
			$qa_usage->mark('control');
		}

		$request=qa_request();
		$requestlower=qa_request();
		$navpages=qa_db_get_pending_result('navpages');
		$widgets=qa_db_get_pending_result('widgets');

		if (isset($categoryids) && !is_array($categoryids)) // accept old-style parameter
			$categoryids=array($categoryids);

		$lastcategoryid=count($categoryids) ? end($categoryids) : null;
		$charset = 'utf-8';
		$language = qa_opt('site_language');
		$language = empty($language) ? 'en' : qa_html($language);

		$qa_content=array(
			'content_type' => 'text/html; charset='.$charset,
			'charset' => $charset,
<<<<<<< HEAD
=======

			'language' => $language,
>>>>>>> e0e124c4
			'direction' => qa_opt('site_text_direction'),

			'options' => array(
				'minify_html' => qa_opt('minify_html'),
			),

			'site_title' => qa_html(qa_opt('site_title')),

			'head_lines' => array(),

			'navigation' => array(
				'user' => array(),

				'main' => array(),

				'footer' => array(
					'feedback' => array(
						'url' => qa_path_html('feedback'),
						'label' => qa_lang_html('main/nav_feedback'),
					),
				),

			),

			'sidebar' => qa_opt('show_custom_sidebar') ? qa_opt('custom_sidebar') : null,
			'sidepanel' => qa_opt('show_custom_sidepanel') ? qa_opt('custom_sidepanel') : null,
			'widgets' => array(),
		);

		// add meta description if we're on the home page
		if ($request === '' || $request === array_search('', qa_get_request_map())) {
			$qa_content['description'] = qa_html(qa_opt('home_description'));
		}

		if (qa_opt('show_custom_in_head'))
			$qa_content['head_lines'][]=qa_opt('custom_in_head');

		if (qa_opt('show_custom_header'))
			$qa_content['body_header']=qa_opt('custom_header');

		if (qa_opt('show_custom_footer'))
			$qa_content['body_footer']=qa_opt('custom_footer');

		if (isset($categoryids))
			$qa_content['categoryids']=$categoryids;

		foreach ($navpages as $page)
			if ($page['nav']=='B')
				qa_navigation_add_page($qa_content['navigation']['main'], $page);

		if (qa_opt('nav_home') && qa_opt('show_custom_home'))
			$qa_content['navigation']['main']['$']=array(
				'url' => qa_path_html(''),
				'label' => qa_lang_html('main/nav_home'),
			);

		if (qa_opt('nav_activity'))
			$qa_content['navigation']['main']['activity']=array(
				'url' => qa_path_html('activity'),
				'label' => qa_lang_html('main/nav_activity'),
			);

		$hascustomhome=qa_has_custom_home();

		if (qa_opt($hascustomhome ? 'nav_qa_not_home' : 'nav_qa_is_home'))
			$qa_content['navigation']['main'][$hascustomhome ? 'qa' : '$']=array(
				'url' => qa_path_html($hascustomhome ? 'qa' : ''),
				'label' => qa_lang_html('main/nav_qa'),
			);

		if (qa_opt('nav_questions'))
			$qa_content['navigation']['main']['questions']=array(
				'url' => qa_path_html('questions'),
				'label' => qa_lang_html('main/nav_qs'),
			);

		if (qa_opt('nav_hot'))
			$qa_content['navigation']['main']['hot']=array(
				'url' => qa_path_html('hot'),
				'label' => qa_lang_html('main/nav_hot'),
			);

		if (qa_opt('nav_unanswered'))
			$qa_content['navigation']['main']['unanswered']=array(
				'url' => qa_path_html('unanswered'),
				'label' => qa_lang_html('main/nav_unanswered'),
			);

		if (qa_using_tags() && qa_opt('nav_tags'))
			$qa_content['navigation']['main']['tag']=array(
				'url' => qa_path_html('tags'),
				'label' => qa_lang_html('main/nav_tags'),
				'selected_on' => array('tags$', 'tag/'),
			);

		if (qa_using_categories() && qa_opt('nav_categories'))
			$qa_content['navigation']['main']['categories']=array(
				'url' => qa_path_html('categories'),
				'label' => qa_lang_html('main/nav_categories'),
				'selected_on' => array('categories$', 'categories/'),
			);

		if (qa_opt('nav_users'))
			$qa_content['navigation']['main']['user']=array(
				'url' => qa_path_html('users'),
				'label' => qa_lang_html('main/nav_users'),
				'selected_on' => array('users$', 'users/', 'user/'),
			);

		// Only the 'level' permission error prevents the menu option being shown - others reported on qa-page-ask.php

		if (qa_opt('nav_ask') && (qa_user_maximum_permit_error('permit_post_q')!='level'))
			$qa_content['navigation']['main']['ask']=array(
				'url' => qa_path_html('ask', (qa_using_categories() && strlen($lastcategoryid)) ? array('cat' => $lastcategoryid) : null),
				'label' => qa_lang_html('main/nav_ask'),
			);


		if (
			(qa_get_logged_in_level()>=QA_USER_LEVEL_ADMIN) ||
			(!qa_user_maximum_permit_error('permit_moderate')) ||
			(!qa_user_maximum_permit_error('permit_hide_show')) ||
			(!qa_user_maximum_permit_error('permit_delete_hidden'))
		)
			$qa_content['navigation']['main']['admin']=array(
				'url' => qa_path_html('admin'),
				'label' => qa_lang_html('main/nav_admin'),
				'selected_on' => array('admin/'),
			);


		$qa_content['search']=array(
			'form_tags' => 'method="get" action="'.qa_path_html('search').'"',
			'form_extra' => qa_path_form_html('search'),
			'title' => qa_lang_html('main/search_title'),
			'field_tags' => 'name="q"',
			'button_label' => qa_lang_html('main/search_button'),
		);

		if (!qa_opt('feedback_enabled'))
			unset($qa_content['navigation']['footer']['feedback']);

		foreach ($navpages as $page)
			if ( ($page['nav']=='M') || ($page['nav']=='O') || ($page['nav']=='F') )
				qa_navigation_add_page($qa_content['navigation'][($page['nav']=='F') ? 'footer' : 'main'], $page);

		$regioncodes=array(
			'F' => 'full',
			'M' => 'main',
			'S' => 'side',
		);

		$placecodes=array(
			'T' => 'top',
			'H' => 'high',
			'L' => 'low',
			'B' => 'bottom',
		);

		foreach ($widgets as $widget) {
			$tagstring = ',' . $widget['tags'] . ',';
			if (strpos($tagstring, ",$qa_template,") !== false || strpos($tagstring, ',all,') !== false) {
				// widget has been selected for display on this template
				$region = @$regioncodes[substr($widget['place'], 0, 1)];
				$place = @$placecodes[substr($widget['place'], 1, 2)];

				if (isset($region) && isset($place)) {
					// region/place codes recognized
					$module = qa_load_module('widget', $widget['title']);

					if (
						isset($module) &&
						method_exists($module, 'allow_template') &&
						$module->allow_template((substr($qa_template, 0, 7) == 'custom-') ? 'custom' : $qa_template) &&
						method_exists($module, 'allow_region') &&
						$module->allow_region($region) &&
						method_exists($module, 'output_widget')
					) {
						// if module loaded and happy to be displayed here, tell theme about it
						$qa_content['widgets'][$region][$place][] = $module;
					}
				}
			}
		}

		$logoshow=qa_opt('logo_show');
		$logourl=qa_opt('logo_url');
		$logowidth=qa_opt('logo_width');
		$logoheight=qa_opt('logo_height');

		if ($logoshow)
			$qa_content['logo']='<a href="'.qa_path_html('').'" class="qa-logo-link" title="'.qa_html(qa_opt('site_title')).'">'.
				'<img src="'.qa_html(is_numeric(strpos($logourl, '://')) ? $logourl : qa_path_to_root().$logourl).'"'.
				($logowidth ? (' width="'.$logowidth.'"') : '').($logoheight ? (' height="'.$logoheight.'"') : '').
				' border="0" alt="'.qa_html(qa_opt('site_title')).'"/></a>';
		else
			$qa_content['logo']='<a href="'.qa_path_html('').'" class="qa-logo-link">'.qa_html(qa_opt('site_title')).'</a>';

		$topath=qa_get('to'); // lets user switch between login and register without losing destination page

		$userlinks=qa_get_login_links(qa_path_to_root(), isset($topath) ? $topath : qa_path($request, $_GET, ''));

		$qa_content['navigation']['user']=array();

		if (qa_is_logged_in()) {
			$qa_content['loggedin']=qa_lang_html_sub_split('main/logged_in_x', QA_FINAL_EXTERNAL_USERS
				? qa_get_logged_in_user_html(qa_get_logged_in_user_cache(), qa_path_to_root(), false)
				: qa_get_one_user_html(qa_get_logged_in_handle(), false)
			);

			$qa_content['navigation']['user']['updates']=array(
				'url' => qa_path_html('updates'),
				'label' => qa_lang_html('main/nav_updates'),
			);

			if (!empty($userlinks['logout']))
				$qa_content['navigation']['user']['logout']=array(
					'url' => qa_html(@$userlinks['logout']),
					'label' => qa_lang_html('main/nav_logout'),
				);

			if (!QA_FINAL_EXTERNAL_USERS) {
				$source=qa_get_logged_in_source();

				if (strlen($source)) {
					$loginmodules=qa_load_modules_with('login', 'match_source');

					foreach ($loginmodules as $module)
						if ($module->match_source($source) && method_exists($module, 'logout_html')) {
							ob_start();
							$module->logout_html(qa_path('logout', array(), qa_opt('site_url')));
							$qa_content['navigation']['user']['logout']=array('label' => ob_get_clean());
						}
				}
			}

			$notices=qa_db_get_pending_result('notices');
			foreach ($notices as $notice)
				$qa_content['notices'][]=qa_notice_form($notice['noticeid'], qa_viewer_html($notice['content'], $notice['format']), $notice);

		} else {
			require_once QA_INCLUDE_DIR.'util/string.php';

			if (!QA_FINAL_EXTERNAL_USERS) {
				$loginmodules=qa_load_modules_with('login', 'login_html');

				foreach ($loginmodules as $tryname => $module) {
					ob_start();
					$module->login_html(isset($topath) ? (qa_opt('site_url').$topath) : qa_path($request, $_GET, qa_opt('site_url')), 'menu');
					$label=ob_get_clean();

					if (strlen($label))
						$qa_content['navigation']['user'][implode('-', qa_string_to_words($tryname))]=array('label' => $label);
				}
			}

			if (!empty($userlinks['login']))
				$qa_content['navigation']['user']['login']=array(
					'url' => qa_html(@$userlinks['login']),
					'label' => qa_lang_html('main/nav_login'),
				);

			if (!empty($userlinks['register']))
				$qa_content['navigation']['user']['register']=array(
					'url' => qa_html(@$userlinks['register']),
					'label' => qa_lang_html('main/nav_register'),
				);
		}

		if (QA_FINAL_EXTERNAL_USERS || !qa_is_logged_in()) {
			if (qa_opt('show_notice_visitor') && (!isset($topath)) && (!isset($_COOKIE['qa_noticed'])))
				$qa_content['notices'][]=qa_notice_form('visitor', qa_opt('notice_visitor'));

		} else {
			setcookie('qa_noticed', 1, time()+86400*3650, '/', QA_COOKIE_DOMAIN, (bool)ini_get('session.cookie_secure'), true); // don't show first-time notice if a user has logged in

			if (qa_opt('show_notice_welcome') && (qa_get_logged_in_flags() & QA_USER_FLAGS_WELCOME_NOTICE) )
				if ( ($requestlower!='confirm') && ($requestlower!='account') ) // let people finish registering in peace
					$qa_content['notices'][]=qa_notice_form('welcome', qa_opt('notice_welcome'));
		}

		$qa_content['script_rel']=array('qa-content/jquery-1.11.3.min.js');
		$qa_content['script_rel'][]='qa-content/qa-page.js?'.QA_VERSION;

		if ($voting)
			$qa_content['error']=@$qa_page_error_html;

		$qa_content['script_var']=array(
			'qa_root' => qa_path_to_root(),
			'qa_request' => $request,
		);

		return $qa_content;
	}


	function qa_get_start()
/*
	Get the start parameter which should be used, as constrained by the setting in qa-config.php
*/
	{
		return min(max(0, (int)qa_get('start')), QA_MAX_LIMIT_START);
	}


	function qa_get_state()
/*
	Get the state parameter which should be used, as set earlier in qa_load_state()
*/
	{
		global $qa_state;
		return $qa_state;
	}


//	Below are the steps that actually execute for this file - all the above are function definitions

	global $qa_usage;

	qa_report_process_stage('init_page');
	qa_db_connect('qa_page_db_fail_handler');

	qa_page_queue_pending();
	qa_load_state();
	qa_check_login_modules();

	if (QA_DEBUG_PERFORMANCE)
		$qa_usage->mark('setup');

	qa_check_page_clicks();

	$qa_content = qa_get_request_content();

	if (is_array($qa_content)) {
		if (QA_DEBUG_PERFORMANCE)
			$qa_usage->mark('view');

		qa_output_content($qa_content);

		if (QA_DEBUG_PERFORMANCE)
			$qa_usage->mark('theme');

		if (qa_do_content_stats($qa_content) && QA_DEBUG_PERFORMANCE)
			$qa_usage->mark('stats');

		if (QA_DEBUG_PERFORMANCE)
			$qa_usage->output();
	}

	qa_db_disconnect();


/*
	Omit PHP closing tag to help avoid accidental output
*/<|MERGE_RESOLUTION|>--- conflicted
+++ resolved
@@ -490,11 +490,9 @@
 		$qa_content=array(
 			'content_type' => 'text/html; charset='.$charset,
 			'charset' => $charset,
-<<<<<<< HEAD
-=======
 
 			'language' => $language,
->>>>>>> e0e124c4
+
 			'direction' => qa_opt('site_text_direction'),
 
 			'options' => array(
@@ -502,6 +500,8 @@
 			),
 
 			'site_title' => qa_html(qa_opt('site_title')),
+
+			'html_tags' => 'lang="' . $language . '"',
 
 			'head_lines' => array(),
 
