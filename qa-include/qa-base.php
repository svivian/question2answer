<?php
/*
	Question2Answer by Gideon Greenspan and contributors
	http://www.question2answer.org/

	Description: Sets up Q2A environment, plus many globally useful functions


	This program is free software; you can redistribute it and/or
	modify it under the terms of the GNU General Public License
	as published by the Free Software Foundation; either version 2
	of the License, or (at your option) any later version.

	This program is distributed in the hope that it will be useful,
	but WITHOUT ANY WARRANTY; without even the implied warranty of
	MERCHANTABILITY or FITNESS FOR A PARTICULAR PURPOSE.  See the
	GNU General Public License for more details.

	More about this license: http://www.question2answer.org/license.php
*/


define('QA_VERSION', '1.8.4'); // also used as suffix for .js and .css requests
define('QA_BUILD_DATE', '2020-05-07');


/**
 * Autoloads some Q2A classes so it's possible to use them without adding a require_once first. From version 1.7 onwards.
 * These loosely follow PHP-FIG's PSR-0 standard where faux namespaces are separated by underscores. This is being done
 * slowly and carefully to maintain backwards compatibility, and does not apply to plugins, themes, nor most of the core
 * for that matter.
 *
 * Classes are stored in the qa-include/Q2A folder, and then in subfolders depending on their categorization.
 * Class names should be of the form Q2A_<Namespace>_<Class>, e.g. Q2A_Util_Debug. There may be multiple "namespaces".
 * Classes are mapped to PHP files with the underscores converted to directory separators. The Q2A_Util_Debug class is in
 * the file qa-include/Q2A/Util/Debug.php. A class named Q2A_Db_User_Messages would be in a file qa-include/Q2A/Db/User/Messages.php.
 *
 * @param $class
 */
function qa_autoload($class)
{
	if (strpos($class, 'Q2A_') === 0)
		require QA_INCLUDE_DIR . strtr($class, '_', '/') . '.php';
}
spl_autoload_register('qa_autoload');


// Execution section of this file - remainder contains function definitions

qa_initialize_php();
qa_initialize_constants_1();

if (defined('QA_WORDPRESS_LOAD_FILE')) {
	// if relevant, load WordPress integration in global scope
	require_once QA_WORDPRESS_LOAD_FILE;
} elseif (defined('QA_JOOMLA_LOAD_FILE')) {
	// if relevant, load Joomla JConfig class into global scope
	require_once QA_JOOMLA_LOAD_FILE;
}


qa_initialize_constants_2();
qa_initialize_modularity();
qa_register_core_modules();

qa_initialize_predb_plugins();
require_once QA_INCLUDE_DIR . 'qa-db.php';
qa_db_allow_connect();

// $qa_autoconnect defaults to true so that optional plugins will load for external code. Q2A core
// code sets $qa_autoconnect to false so that we can use custom fail handlers.
if (!isset($qa_autoconnect) || $qa_autoconnect !== false) {
	qa_db_connect('qa_page_db_fail_handler');
	qa_initialize_postdb_plugins();
}


// Version comparison functions

/**
 * Converts the $version string (e.g. 1.6.2.2) to a floating point that can be used for greater/lesser comparisons
 * (PHP's version_compare() function is not quite suitable for our needs)
 * @deprecated 1.8.2 no longer used
 * @param $version
 * @return float
 */
function qa_version_to_float($version)
{
	$value = 0.0;

	if (preg_match('/[0-9\.]+/', $version, $matches)) {
		$parts = explode('.', $matches[0]);
		$units = 1.0;

		foreach ($parts as $part) {
			$value += min($part, 999) * $units;
			$units /= 1000;
		}
	}

	return $value;
}


/**
 * Returns true if the current Q2A version is lower than $version
 * @param $version
 * @return bool
 */
function qa_qa_version_below($version)
{
	return version_compare(QA_VERSION, $version) < 0;
}


/**
 * Returns true if the current PHP version is lower than $version
 * @param $version
 * @return bool
 */
function qa_php_version_below($version)
{
	return version_compare(phpversion(), $version) < 0;
}


// Initialization functions called above

/**
 * Set up and verify the PHP environment for Q2A, including unregistering globals if necessary
 */
function qa_initialize_php()
{
	if (qa_php_version_below('5.1.6'))
		qa_fatal_error('Q2A requires PHP 5.1.6 or later');

	error_reporting(E_ALL); // be ultra-strict about error checking

	@ini_set('magic_quotes_runtime', 0);

	@setlocale(LC_CTYPE, 'C'); // prevent strtolower() et al affecting non-ASCII characters (appears important for IIS)

	if (function_exists('date_default_timezone_set') && function_exists('date_default_timezone_get'))
		@date_default_timezone_set(@date_default_timezone_get()); // prevent PHP notices where default timezone not set

	if (ini_get('register_globals')) {
		$checkarrays = array('_ENV', '_GET', '_POST', '_COOKIE', '_SERVER', '_FILES', '_REQUEST', '_SESSION'); // unregister globals if they're registered
		$keyprotect = array_flip(array_merge($checkarrays, array('GLOBALS')));

		foreach ($checkarrays as $checkarray) {
			if (isset(${$checkarray}) && is_array(${$checkarray})) {
				foreach (${$checkarray} as $checkkey => $checkvalue) {
					if (isset($keyprotect[$checkkey])) {
						qa_fatal_error('My superglobals are not for overriding');
					} else {
						unset($GLOBALS[$checkkey]);
					}
				}
			}
		}
	}
}


/**
 * First stage of setting up Q2A constants, before (if necessary) loading WordPress or Joomla! integration
 */
function qa_initialize_constants_1()
{
	global $qa_request_map;

	define('QA_CATEGORY_DEPTH', 4); // you can't change this number!

	if (!defined('QA_BASE_DIR'))
		define('QA_BASE_DIR', dirname(dirname(__FILE__)) . '/'); // try out best if not set in index.php or qa-index.php - won't work with symbolic links

	define('QA_EXTERNAL_DIR', QA_BASE_DIR . 'qa-external/');
	define('QA_INCLUDE_DIR', QA_BASE_DIR . 'qa-include/');
	define('QA_LANG_DIR', QA_BASE_DIR . 'qa-lang/');
	define('QA_THEME_DIR', QA_BASE_DIR . 'qa-theme/');
	define('QA_PLUGIN_DIR', QA_BASE_DIR . 'qa-plugin/');

	if (!file_exists(QA_BASE_DIR . 'qa-config.php'))
		qa_fatal_error('The config file could not be found. Please read the instructions in qa-config-example.php.');

	require_once QA_BASE_DIR . 'qa-config.php';

	$qa_request_map = isset($QA_CONST_PATH_MAP) && is_array($QA_CONST_PATH_MAP) ? $QA_CONST_PATH_MAP : array();

	if (defined('QA_WORDPRESS_INTEGRATE_PATH') && strlen(QA_WORDPRESS_INTEGRATE_PATH)) {
		define('QA_FINAL_WORDPRESS_INTEGRATE_PATH', QA_WORDPRESS_INTEGRATE_PATH . ((substr(QA_WORDPRESS_INTEGRATE_PATH, -1) == '/') ? '' : '/'));
		define('QA_WORDPRESS_LOAD_FILE', QA_FINAL_WORDPRESS_INTEGRATE_PATH . 'wp-load.php');

		if (!is_readable(QA_WORDPRESS_LOAD_FILE)) {
			qa_fatal_error('Could not find wp-load.php file for WordPress integration - please check QA_WORDPRESS_INTEGRATE_PATH in qa-config.php');
		}
	} elseif (defined('QA_JOOMLA_INTEGRATE_PATH') && strlen(QA_JOOMLA_INTEGRATE_PATH)) {
		define('QA_FINAL_JOOMLA_INTEGRATE_PATH', QA_JOOMLA_INTEGRATE_PATH . ((substr(QA_JOOMLA_INTEGRATE_PATH, -1) == '/') ? '' : '/'));
		define('QA_JOOMLA_LOAD_FILE', QA_FINAL_JOOMLA_INTEGRATE_PATH . 'configuration.php');

		if (!is_readable(QA_JOOMLA_LOAD_FILE)) {
			qa_fatal_error('Could not find configuration.php file for Joomla integration - please check QA_JOOMLA_INTEGRATE_PATH in qa-config.php');
		}
	}

	// Polyfills

	// password_hash compatibility for 5.3-5.4
	define('QA_PASSWORD_HASH', !qa_php_version_below('5.3.7'));
	if (QA_PASSWORD_HASH) {
		require_once QA_INCLUDE_DIR . 'vendor/password_compat.php';
	}

	// http://php.net/manual/en/function.hash-equals.php#115635
	if (!function_exists('hash_equals')) {
		function hash_equals($str1, $str2)
		{
			if (strlen($str1) != strlen($str2)) {
				return false;
			} else {
				$res = $str1 ^ $str2;
				$ret = 0;
				for ($i = strlen($res) - 1; $i >= 0; $i--)
					$ret |= ord($res[$i]);
				return !$ret;
			}
		}
	}
}


/**
 * Second stage of setting up Q2A constants, after (if necessary) loading WordPress or Joomla! integration
 */
function qa_initialize_constants_2()
{
	// Default values if not set in qa-config.php

	$defaults = array(
		'QA_COOKIE_DOMAIN' => '',
		'QA_HTML_COMPRESSION' => true,
		'QA_MAX_LIMIT_START' => 19999,
		'QA_IGNORED_WORDS_FREQ' => 10000,
		'QA_ALLOW_UNINDEXED_QUERIES' => false,
		'QA_OPTIMIZE_LOCAL_DB' => true,
		'QA_OPTIMIZE_DISTANT_DB' => false,
		'QA_PERSISTENT_CONN_DB' => false,
		'QA_DEBUG_PERFORMANCE' => false,
	);

	foreach ($defaults as $key => $def) {
		if (!defined($key)) {
			define($key, $def);
		}
	}

	// Start performance monitoring

	if (QA_DEBUG_PERFORMANCE) {
		global $qa_usage;
		$qa_usage = new Q2A_Util_Usage;
		// ensure errors are displayed
		@ini_set('display_errors', 'On');
	}

	// More for WordPress integration

	if (defined('QA_FINAL_WORDPRESS_INTEGRATE_PATH')) {
		define('QA_FINAL_MYSQL_HOSTNAME', DB_HOST);
		define('QA_FINAL_MYSQL_USERNAME', DB_USER);
		define('QA_FINAL_MYSQL_PASSWORD', DB_PASSWORD);
		define('QA_FINAL_MYSQL_DATABASE', DB_NAME);
		define('QA_FINAL_EXTERNAL_USERS', true);

		// Undo WordPress's addition of magic quotes to various things (leave $_COOKIE as is since WP code might need that)

		function qa_undo_wordpress_quoting($param, $isget)
		{
			if (is_array($param)) { //
				foreach ($param as $key => $value)
					$param[$key] = qa_undo_wordpress_quoting($value, $isget);

			} else {
				$param = stripslashes($param);
				if ($isget)
					$param = strtr($param, array('\\\'' => '\'', '\"' => '"')); // also compensate for WordPress's .htaccess file
			}

			return $param;
		}

		$_GET = qa_undo_wordpress_quoting($_GET, true);
		$_POST = qa_undo_wordpress_quoting($_POST, false);
		$_SERVER['PHP_SELF'] = stripslashes($_SERVER['PHP_SELF']);

	} elseif (defined('QA_FINAL_JOOMLA_INTEGRATE_PATH')) {
		// More for Joomla integration
		$jconfig = new JConfig();
		define('QA_FINAL_MYSQL_HOSTNAME', $jconfig->host);
		define('QA_FINAL_MYSQL_USERNAME', $jconfig->user);
		define('QA_FINAL_MYSQL_PASSWORD', $jconfig->password);
		define('QA_FINAL_MYSQL_DATABASE', $jconfig->db);
		define('QA_FINAL_EXTERNAL_USERS', true);
	} else {
		define('QA_FINAL_MYSQL_HOSTNAME', QA_MYSQL_HOSTNAME);
		define('QA_FINAL_MYSQL_USERNAME', QA_MYSQL_USERNAME);
		define('QA_FINAL_MYSQL_PASSWORD', QA_MYSQL_PASSWORD);
		define('QA_FINAL_MYSQL_DATABASE', QA_MYSQL_DATABASE);
		define('QA_FINAL_EXTERNAL_USERS', QA_EXTERNAL_USERS);
	}

	if (defined('QA_MYSQL_PORT')) {
		define('QA_FINAL_MYSQL_PORT', QA_MYSQL_PORT);
	}

	// Possible URL schemes for Q2A and the string used for url scheme testing

	define('QA_URL_FORMAT_INDEX', 0);  // http://...../index.php/123/why-is-the-sky-blue
	define('QA_URL_FORMAT_NEAT', 1);   // http://...../123/why-is-the-sky-blue [requires .htaccess]
	define('QA_URL_FORMAT_PARAM', 3);  // http://...../?qa=123/why-is-the-sky-blue
	define('QA_URL_FORMAT_PARAMS', 4); // http://...../?qa=123&qa_1=why-is-the-sky-blue
	define('QA_URL_FORMAT_SAFEST', 5); // http://...../index.php?qa=123&qa_1=why-is-the-sky-blue

	define('QA_URL_TEST_STRING', '$&-_~#%\\@^*()][`\';=:|".{},!<>?# π§½Жש'); // tests escaping, spaces, quote slashing and unicode - but not + and /
}


/**
 * Gets everything ready to start using modules, layers and overrides
 */
function qa_initialize_modularity()
{
	global $qa_modules, $qa_layers, $qa_override_files, $qa_override_files_temp, $qa_overrides, $qa_direct;

	$qa_modules = array();
	$qa_layers = array();
	$qa_override_files = array();
	$qa_override_files_temp = array();
	$qa_overrides = array();
	$qa_direct = array();
}


/**
 * Set up output buffering. Use gzip compression if option set and it's not an admin page (since some of these contain lengthy processes).
 * @param $request
 * @return bool whether buffering was used
 */
function qa_initialize_buffering($request = '')
{
	if (headers_sent()) {
		return false;
	}

	$useGzip = QA_HTML_COMPRESSION && substr($request, 0, 6) !== 'admin/' && extension_loaded('zlib');
	ob_start($useGzip ? 'ob_gzhandler' : null);
	return true;
}


/**
 * Register all modules that come as part of the Q2A core (as opposed to plugins)
 */
function qa_register_core_modules()
{
	qa_register_module('filter', 'plugins/qa-filter-basic.php', 'qa_filter_basic', '');
	qa_register_module('editor', 'plugins/qa-editor-basic.php', 'qa_editor_basic', '');
	qa_register_module('viewer', 'plugins/qa-viewer-basic.php', 'qa_viewer_basic', '');
	qa_register_module('event', 'plugins/qa-event-limits.php', 'qa_event_limits', 'Q2A Event Limits');
	qa_register_module('event', 'plugins/qa-event-notify.php', 'qa_event_notify', 'Q2A Event Notify');
	qa_register_module('event', 'plugins/qa-event-updates.php', 'qa_event_updates', 'Q2A Event Updates');
	qa_register_module('search', 'plugins/qa-search-basic.php', 'qa_search_basic', '');
	qa_register_module('widget', 'plugins/qa-widget-activity-count.php', 'qa_activity_count', 'Activity Count');
	qa_register_module('widget', 'plugins/qa-widget-ask-box.php', 'qa_ask_box', 'Ask Box');
	qa_register_module('widget', 'plugins/qa-widget-related-qs.php', 'qa_related_qs', 'Related Questions');
	qa_register_module('widget', 'plugins/qa-widget-category-list.php', 'qa_category_list', 'Categories');
}


/**
 * Load plugins before database is available. Generally this includes database overrides and
 * process plugins that run early in the request lifecycle.
 */
function qa_initialize_predb_plugins()
{
	global $qa_pluginManager;
	$qa_pluginManager = new Q2A_Plugin_PluginManager();
	$qa_pluginManager->readAllPluginMetadatas();

	$qa_pluginManager->loadPluginsBeforeDbInit();
	qa_load_override_files();
}


/**
 * Load plugins after database is available. Plugins loaded here are able to be disabled in admin.
 */
function qa_initialize_postdb_plugins()
{
	global $qa_pluginManager;

	require_once QA_INCLUDE_DIR . 'app/options.php';
	qa_preload_options();

	$qa_pluginManager->loadPluginsAfterDbInit();
	qa_load_override_files();

	qa_report_process_stage('plugins_loaded');
}


/**
 * Standard database failure handler function which bring up the install/repair/upgrade page
 * @param $type
 * @param int $errno
 * @param string $error
 * @param string $query
 * @return mixed
 */
function qa_page_db_fail_handler($type, $errno = null, $error = null, $query = null)
{
	if (qa_to_override(__FUNCTION__)) { $args=func_get_args(); return qa_call_override(__FUNCTION__, $args); }

	$pass_failure_type = $type;
	$pass_failure_errno = $errno;
	$pass_failure_error = $error;
	$pass_failure_query = $query;

	require_once QA_INCLUDE_DIR . 'qa-install.php';

	qa_exit('error');
}


/**
 * Retrieve metadata information from the $contents of a qa-theme.php or qa-plugin.php file, specified by $type ('Plugin' or 'Theme').
 * If $versiononly is true, only min version metadata is parsed.
 * Name, Description, Min Q2A & Min PHP are not currently used by themes.
 *
 * @deprecated Deprecated from 1.7; Q2A_Util_Metadata class and metadata.json files should be used instead
 * @param $contents
 * @param $type
 * @param bool $versiononly
 * @return array
 */
function qa_addon_metadata($contents, $type, $versiononly = false)
{
	$fields = array(
		'min_q2a' => 'Minimum Question2Answer Version',
		'min_php' => 'Minimum PHP Version',
	);
	if (!$versiononly) {
		$fields = array_merge($fields, $fields = array(
			'name' => 'Name',
			'uri' => 'URI',
			'description' => 'Description',
			'version' => 'Version',
			'date' => 'Date',
			'author' => 'Author',
			'author_uri' => 'Author URI',
			'license' => 'License',
			'update_uri' => 'Update Check URI',
		));
	}

	$metadata = array();
	foreach ($fields as $key => $field) {
		// prepend 'Theme'/'Plugin' and search for key data
		$fieldregex = str_replace(' ', '[ \t]*', preg_quote("$type $field", '/'));
		if (preg_match('/' . $fieldregex . ':[ \t]*([^\n\f]*)[\n\f]/i', $contents, $matches))
			$metadata[$key] = trim($matches[1]);
	}

	return $metadata;
}


/**
 * Apply all the function overrides in override files that have been registered by plugins
 */
function qa_load_override_files()
{
	global $qa_override_files, $qa_override_files_temp, $qa_overrides;

	$functionindex = array();

	foreach ($qa_override_files_temp as $override) {
		$qa_override_files[] = $override;
		$filename = $override['directory'] . $override['include'];
		$functionsphp = file_get_contents($filename);

		preg_match_all('/\Wfunction\s+(qa_[a-z_]+)\s*\(/im', $functionsphp, $rawmatches, PREG_PATTERN_ORDER | PREG_OFFSET_CAPTURE);

		$reversematches = array_reverse($rawmatches[1], true); // reverse so offsets remain correct as we step through
		$postreplace = array();
		// include file name in defined function names to make debugging easier if there is an error
		$suffix = '_in_' . preg_replace('/[^A-Za-z0-9_]+/', '_', basename($override['include']));

		foreach ($reversematches as $rawmatch) {
			$function = strtolower($rawmatch[0]);
			$position = $rawmatch[1];

			if (isset($qa_overrides[$function]))
				$postreplace[$function . '_base'] = $qa_overrides[$function];

			$newname = $function . '_override_' . (@++$functionindex[$function]) . $suffix;
			$functionsphp = substr_replace($functionsphp, $newname, $position, strlen($function));
			$qa_overrides[$function] = $newname;
		}

		foreach ($postreplace as $oldname => $newname) {
			if (preg_match_all('/\W(' . preg_quote($oldname) . ')\s*\(/im', $functionsphp, $matches, PREG_PATTERN_ORDER | PREG_OFFSET_CAPTURE)) {
				$searchmatches = array_reverse($matches[1]);
				foreach ($searchmatches as $searchmatch) {
					$functionsphp = substr_replace($functionsphp, $newname, $searchmatch[1], strlen($searchmatch[0]));
				}
			}
		}

		// echo '<pre style="text-align:left;">'.htmlspecialchars($functionsphp).'</pre>'; // to debug munged code

		qa_eval_from_file($functionsphp, $filename);
	}

	$qa_override_files_temp = array();
}


// Functions for registering different varieties of Q2A modularity

/**
 * Register a module of $type named $name, whose class named $class is defined in file $include (or null if no include necessary)
 * If this module comes from a plugin, pass in the local plugin $directory and the $urltoroot relative url for that directory
 * @param $type
 * @param $include
 * @param $class
 * @param $name
 * @param string $directory
 * @param string $urltoroot
 */
function qa_register_module($type, $include, $class, $name, $directory = QA_INCLUDE_DIR, $urltoroot = null)
{
	global $qa_modules;

	$previous = @$qa_modules[$type][$name];

	if (isset($previous)) {
		qa_fatal_error('A ' . $type . ' module named ' . $name . ' already exists. Please check there are no duplicate plugins. ' .
			"\n\nModule 1: " . $previous['directory'] . $previous['include'] . "\nModule 2: " . $directory . $include);
	}

	$qa_modules[$type][$name] = array(
		'directory' => $directory,
		'urltoroot' => $urltoroot,
		'include' => $include,
		'class' => $class,
	);
}


/**
 * Register a layer named $name, defined in file $include. If this layer comes from a plugin (as all currently do),
 * pass in the local plugin $directory and the $urltoroot relative url for that directory
 * @param $include
 * @param $name
 * @param string $directory
 * @param string $urltoroot
 */
function qa_register_layer($include, $name, $directory = QA_INCLUDE_DIR, $urltoroot = null)
{
	global $qa_layers;

	$previous = @$qa_layers[$name];

	if (isset($previous)) {
		qa_fatal_error('A layer named ' . $name . ' already exists. Please check there are no duplicate plugins. ' .
			"\n\nLayer 1: " . $previous['directory'] . $previous['include'] . "\nLayer 2: " . $directory . $include);
	}

	$qa_layers[$name] = array(
		'directory' => $directory,
		'urltoroot' => $urltoroot,
		'include' => $include,
	);
}


/**
 * Register a file $include containing override functions. If this file comes from a plugin (as all currently do),
 * pass in the local plugin $directory and the $urltoroot relative url for that directory
 * @param $include
 * @param string $directory
 * @param string $urltoroot
 */
function qa_register_overrides($include, $directory = QA_INCLUDE_DIR, $urltoroot = null)
{
	global $qa_override_files_temp;

	$qa_override_files_temp[] = array(
		'directory' => $directory,
		'urltoroot' => $urltoroot,
		'include' => $include,
	);
}


/**
 * Register a set of language phrases, which should be accessed by the prefix $name/ in the qa_lang_*() functions.
 * Pass in the $pattern representing the PHP files that define these phrases, where * in the pattern is replaced with
 * the language code (e.g. 'fr') and/or 'default'. These files should be formatted like Q2A's qa-lang-*.php files.
 * @param $pattern
 * @param $name
 */
function qa_register_phrases($pattern, $name)
{
	global $qa_lang_file_pattern;

	if (file_exists(QA_INCLUDE_DIR . 'lang/qa-lang-' . $name . '.php')) {
		qa_fatal_error('The name "' . $name . '" for phrases is reserved and cannot be used by plugins.' . "\n\nPhrases: " . $pattern);
	}

	if (isset($qa_lang_file_pattern[$name])) {
		qa_fatal_error('A set of phrases named ' . $name . ' already exists. Please check there are no duplicate plugins. ' .
			"\n\nPhrases 1: " . $qa_lang_file_pattern[$name] . "\nPhrases 2: " . $pattern);
	}

	$qa_lang_file_pattern[$name] = $pattern;
}


// Function for registering varieties of Q2A modularity, which are (only) called from qa-plugin.php files

/**
 * Register a plugin module of $type named $name, whose class named $class is defined in file $include (or null if no include necessary)
 * This function relies on some global variable values and can only be called from a plugin's qa-plugin.php file
 * @param $type
 * @param $include
 * @param $class
 * @param $name
 */
function qa_register_plugin_module($type, $include, $class, $name)
{
	global $qa_plugin_directory, $qa_plugin_urltoroot;

	if (empty($qa_plugin_directory) || empty($qa_plugin_urltoroot)) {
		qa_fatal_error('qa_register_plugin_module() can only be called from a plugin qa-plugin.php file');
	}

	qa_register_module($type, $include, $class, $name, $qa_plugin_directory, $qa_plugin_urltoroot);
}


/**
 * Register a plugin layer named $name, defined in file $include. Can only be called from a plugin's qa-plugin.php file
 * @param $include
 * @param $name
 */
function qa_register_plugin_layer($include, $name)
{
	global $qa_plugin_directory, $qa_plugin_urltoroot;

	if (empty($qa_plugin_directory) || empty($qa_plugin_urltoroot)) {
		qa_fatal_error('qa_register_plugin_layer() can only be called from a plugin qa-plugin.php file');
	}

	qa_register_layer($include, $name, $qa_plugin_directory, $qa_plugin_urltoroot);
}


/**
 * Register a plugin file $include containing override functions. Can only be called from a plugin's qa-plugin.php file
 * @param $include
 */
function qa_register_plugin_overrides($include)
{
	global $qa_plugin_directory, $qa_plugin_urltoroot;

	if (empty($qa_plugin_directory) || empty($qa_plugin_urltoroot)) {
		qa_fatal_error('qa_register_plugin_overrides() can only be called from a plugin qa-plugin.php file');
	}

	qa_register_overrides($include, $qa_plugin_directory, $qa_plugin_urltoroot);
}


/**
 * Register a file name $pattern within a plugin directory containing language phrases accessed by the prefix $name
 * @param $pattern
 * @param $name
 */
function qa_register_plugin_phrases($pattern, $name)
{
	global $qa_plugin_directory, $qa_plugin_urltoroot;

	if (empty($qa_plugin_directory) || empty($qa_plugin_urltoroot)) {
		qa_fatal_error('qa_register_plugin_phrases() can only be called from a plugin qa-plugin.php file');
	}

	qa_register_phrases($qa_plugin_directory . $pattern, $name);
}


// Low-level functions used throughout Q2A

/**
 * Calls eval() on the PHP code in $eval which came from the file $filename. It supplements PHP's regular error reporting by
 * displaying/logging (as appropriate) the original source filename, if an error occurred when evaluating the code.
 * @param $eval
 * @param $filename
 */
function qa_eval_from_file($eval, $filename)
{
	// could also use ini_set('error_append_string') but apparently it doesn't work for errors logged on disk

	global $php_errormsg;

	$oldtrackerrors = @ini_set('track_errors', 1);
	$php_errormsg = null;

	eval('?' . '>' . $eval);

	if (strlen($php_errormsg)) {
		switch (strtolower(@ini_get('display_errors'))) {
			case 'on':
			case '1':
			case 'yes':
			case 'true':
			case 'stdout':
			case 'stderr':
				echo ' of ' . qa_html($filename) . "\n";
				break;
		}

		@error_log('PHP Question2Answer more info: ' . $php_errormsg . " in eval()'d code from " . qa_html($filename));
	}

	@ini_set('track_errors', $oldtrackerrors);
}


/**
 * Call $function with the arguments in the $args array (doesn't work with call-by-reference functions)
 * @param $function
 * @param $args
 * @return mixed
 */
function qa_call($function, $args)
{
	// call_user_func_array(...) is very slow, so we break out most common cases first
	switch (count($args)) {
		case 0:
			return $function();
		case 1:
			return $function($args[0]);
		case 2:
			return $function($args[0], $args[1]);
		case 3:
			return $function($args[0], $args[1], $args[2]);
		case 4:
			return $function($args[0], $args[1], $args[2], $args[3]);
		case 5:
			return $function($args[0], $args[1], $args[2], $args[3], $args[4]);
	}

	return call_user_func_array($function, $args);
}


/**
 * Determines whether a function is to be overridden by a plugin. But if the function is being called with
 * the _base suffix, any override will be bypassed due to $qa_direct.
 *
 * @param string $function The function to override
 * @return string|null The name of the overriding function (of the form `qa_functionname_override_1_in_filename`)
 */
function qa_to_override($function)
{
	global $qa_overrides, $qa_direct;

	// handle most common case first
	if (!isset($qa_overrides[$function])) {
		return null;
	}

	if (strpos($function, '_override_') !== false) {
		qa_fatal_error('Override functions should not be calling qa_to_override()!');
	}

	if (@$qa_direct[$function]) {
		unset($qa_direct[$function]); // bypass the override just this once
		return null;
	}

	return $qa_overrides[$function];
}


/**
 * Call the function which immediately overrides $function with the arguments in the $args array
 * @param $function
 * @param $args
 * @return mixed
 */
function qa_call_override($function, $args)
{
	global $qa_overrides;

	if (strpos($function, '_override_') !== false) {
		qa_fatal_error('Override functions should not be calling qa_call_override()!');
	}

	if (!function_exists($function . '_base')) {
		// define the base function the first time that it's needed
		eval('function ' . $function . '_base() { global $qa_direct; $qa_direct[\'' . $function . '\']=true; $args=func_get_args(); return qa_call(\'' . $function . '\', $args); }');
	}

	return qa_call($qa_overrides[$function], $args);
}


/**
 * Exit PHP immediately after reporting a shutdown with $reason to any installed process modules
 * @param string $reason
 */
function qa_exit($reason = null)
{
	qa_report_process_stage('shutdown', $reason);

	$code = $reason === 'error' ? 1 : 0;
	exit($code);
}


/**
 * Display $message in the browser, write it to server error log, and then stop abruptly
 * @param $message
 * @return mixed
 */
function qa_fatal_error($message)
{
	if (qa_to_override(__FUNCTION__)) { $args=func_get_args(); return qa_call_override(__FUNCTION__, $args); }

	echo 'Question2Answer fatal error:<p style="color: red">' . qa_html($message, true) . '</p>';
	@error_log('PHP Question2Answer fatal error: ' . $message);
	echo '<p>Stack trace:<p>';

	$backtrace = array_reverse(array_slice(debug_backtrace(), 1));
	foreach ($backtrace as $trace) {
		$color = strpos(@$trace['file'], '/qa-plugin/') !== false ? 'red' : '#999';
		echo sprintf(
			'<code style="color: %s">%s() in %s:%s</code><br>',
			$color, qa_html(@$trace['function']), basename(@$trace['file']), @$trace['line']
		);
	}

	qa_exit('error');
}


// Functions for listing, loading and getting info on modules

/**
 * Return an array with all registered modules' information
 */
function qa_list_modules_info()
{
	global $qa_modules;
	return $qa_modules;
}

/**
 * Return an array of all the module types for which at least one module has been registered
 */
function qa_list_module_types()
{
	return array_keys(qa_list_modules_info());
}

/**
 * Return a list of names of registered modules of $type
 * @param $type
 * @return array
 */
function qa_list_modules($type)
{
	$modules = qa_list_modules_info();
	return is_array(@$modules[$type]) ? array_keys($modules[$type]) : array();
}

/**
 * Return an array containing information about the module of $type named $name
 * @param $type
 * @param $name
 * @return array
 */
function qa_get_module_info($type, $name)
{
	$modules = qa_list_modules_info();
	return @$modules[$type][$name];
}

/**
 * Return an instantiated class for module of $type named $name, whose functions can be called, or null if it doesn't exist
 * @param $type
 * @param $name
 * @return mixed|null
 */
function qa_load_module($type, $name)
{
	global $qa_modules;

	$module = @$qa_modules[$type][$name];

	if (is_array($module)) {
		if (isset($module['object']))
			return $module['object'];

		if (strlen(@$module['include']))
			require_once $module['directory'] . $module['include'];

		if (strlen(@$module['class'])) {
			$object = new $module['class'];

			if (method_exists($object, 'load_module'))
				$object->load_module($module['directory'], qa_path_to_root() . $module['urltoroot'], $type, $name);

			$qa_modules[$type][$name]['object'] = $object;
			return $object;
		}
	}

	return null;
}

/**
 * Return an array of instantiated clases for modules which have defined $method
 * (all modules are loaded but not included in the returned array)
 * @param $method
 * @return array
 */
function qa_load_all_modules_with($method)
{
	$modules = array();

	$regmodules = qa_list_modules_info();

	foreach ($regmodules as $moduletype => $modulesinfo) {
		foreach ($modulesinfo as $modulename => $moduleinfo) {
			$module = qa_load_module($moduletype, $modulename);

			if (method_exists($module, $method))
				$modules[$modulename] = $module;
		}
	}

	return $modules;
}

/**
 * Return an array of instantiated clases for modules of $type which have defined $method
 * (other modules of that type are also loaded but not included in the returned array)
 * @param $type
 * @param $method
 * @return array
 */
function qa_load_modules_with($type, $method)
{
	$modules = array();

	$trynames = qa_list_modules($type);

	foreach ($trynames as $tryname) {
		$module = qa_load_module($type, $tryname);

		if (method_exists($module, $method))
			$modules[$tryname] = $module;
	}

	return $modules;
}


// HTML and Javascript escaping and sanitization

/**
 * Return HTML representation of $string, work well with blocks of text if $multiline is true
 * @param $string
 * @param bool $multiline
 * @return mixed|string
 */
function qa_html($string, $multiline = false)
{
	$html = htmlspecialchars((string)$string);

	if ($multiline) {
		$html = preg_replace('/\r\n?/', "\n", $html);
		$html = preg_replace('/(?<=\s) /', '&nbsp;', $html);
		$html = str_replace("\t", '&nbsp; &nbsp; ', $html);
		$html = nl2br($html);
	}

	return $html;
}


/**
 * Return $html after ensuring it is safe, i.e. removing Javascripts and the like - uses htmLawed library
 * Links open in a new window if $linksnewwindow is true. Set $storage to true if sanitization is for
 * storing in the database, rather than immediate display to user - some think this should be less strict.
 * @param $html
 * @param bool $linksnewwindow
 * @param bool $storage
 * @return mixed|string
 */
function qa_sanitize_html($html, $linksnewwindow = false, $storage = false)
{
	if (qa_to_override(__FUNCTION__)) { $args=func_get_args(); return qa_call_override(__FUNCTION__, $args); }

	require_once 'vendor/htmLawed.php';

	global $qa_sanitize_html_newwindow;

	$qa_sanitize_html_newwindow = $linksnewwindow;

	$safe = htmLawed($html, array(
		'safe' => 1,
<<<<<<< HEAD
		'elements' => '*+embed+object-form-style',
=======
		'elements' => '*-form',
>>>>>>> 1cb97a52
		'schemes' => 'href: aim, feed, file, ftp, gopher, http, https, irc, mailto, news, nntp, sftp, ssh, telnet; *:file, http, https; style: !; classid:clsid',
		'keep_bad' => 0,
		'anti_link_spam' => array('/.*/', ''),
		'hook_tag' => 'qa_sanitize_html_hook_tag',
	));

	return $safe;
}


/**
 * htmLawed hook function used to process tags in qa_sanitize_html(...)
 * @param $element
 * @param array $attributes
 * @return string
 */
function qa_sanitize_html_hook_tag($element, $attributes = null)
{
	global $qa_sanitize_html_newwindow;

	if (!isset($attributes)) // it's a closing tag
		return '</' . $element . '>';

	if ($element == 'param' && trim(strtolower(@$attributes['name'])) == 'allowscriptaccess')
		$attributes['name'] = 'allowscriptaccess_denied';

	if ($element == 'embed')
		unset($attributes['allowscriptaccess']);

	if ($element == 'a' && isset($attributes['href']) && $qa_sanitize_html_newwindow)
		$attributes['target'] = '_blank';

	$html = '<' . $element;
	foreach ($attributes as $key => $value)
		$html .= ' ' . $key . '="' . $value . '"';

	return $html . '>';
}


/**
 * Return XML representation of $string, which is similar to HTML but ASCII control characters are also disallowed
 * @param $string
 * @return string
 */
function qa_xml($string)
{
	return htmlspecialchars(preg_replace('/[\x00-\x08\x0B\x0C\x0E-\x1F]/', '', (string)$string));
}


/**
 * Return JavaScript representation of $value, putting in quotes if non-numeric or if $forcequotes is true. In the
 * case of boolean values they are returned as the appropriate true or false string
 * @param $value
 * @param bool $forcequotes
 * @return string
 */
function qa_js($value, $forcequotes = false)
{
	$boolean = is_bool($value);
	if ($boolean)
		$value = $value ? 'true' : 'false';
	if ((is_numeric($value) || $boolean) && !$forcequotes)
		return $value;
	else
		return "'" . strtr($value, array(
				"'" => "\\'",
				'/' => '\\/',
				'\\' => '\\\\',
				"\n" => "\\n",
				"\r" => "\\n",
			)) . "'";
}


// Finding out more about the current request

/**
 * Inform Q2A that the current request is $request (slash-separated, independent of the url scheme chosen),
 * that the relative path to the Q2A root apperas to be $relativeroot, and the url scheme appears to be $usedformat
 * @param $request
 * @param $relativeroot
 * @param $usedformat
 * @return mixed
 */
function qa_set_request($request, $relativeroot, $usedformat = null)
{
	if (qa_to_override(__FUNCTION__)) { $args=func_get_args(); return qa_call_override(__FUNCTION__, $args); }

	global $qa_request, $qa_root_url_relative, $qa_used_url_format;

	$qa_request = $request;
	$qa_root_url_relative = $relativeroot;
	$qa_used_url_format = $usedformat;
}


/**
 * Returns the current Q2A request (slash-separated, independent of the url scheme chosen)
 */
function qa_request()
{
	if (qa_to_override(__FUNCTION__)) { $args=func_get_args(); return qa_call_override(__FUNCTION__, $args); }

	global $qa_request;
	return $qa_request;
}


/**
 * Returns the indexed $part (as separated by slashes) of the current Q2A request, or null if it doesn't exist
 * @param $part
 * @return
 */
function qa_request_part($part)
{
	$parts = explode('/', qa_request());
	return @$parts[$part];
}


/**
 * Returns an array of parts (as separated by slashes) of the current Q2A request, starting at part $start
 * @param int $start
 * @return array
 */
function qa_request_parts($start = 0)
{
	return array_slice(explode('/', qa_request()), $start);
}


/**
 * Return string for incoming GET/POST/COOKIE value, stripping slashes if appropriate
 * @param $string
 * @return mixed|string
 */
function qa_gpc_to_string($string)
{
	if (qa_to_override(__FUNCTION__)) { $args=func_get_args(); return qa_call_override(__FUNCTION__, $args); }

	// get_magic_quotes_gpc always returns false from PHP 5.4; this avoids deprecation notice on PHP 7.4+
	if (qa_php_version_below('5.4.0'))
		return get_magic_quotes_gpc() ? stripslashes($string) : $string;
	else
		return $string;
}


/**
 * Return string with slashes added, if appropriate for later removal by qa_gpc_to_string()
 * @param $string
 * @return mixed|string
 */
function qa_string_to_gpc($string)
{
	if (qa_to_override(__FUNCTION__)) { $args=func_get_args(); return qa_call_override(__FUNCTION__, $args); }

	// get_magic_quotes_gpc always returns false from PHP 5.4; this avoids deprecation notice on PHP 7.4+
	if (qa_php_version_below('5.4.0'))
		return get_magic_quotes_gpc() ? addslashes($string) : $string;
	else
		return $string;
}


/**
 * Return string for incoming GET field, or null if it's not defined
 * @param $field
 * @return mixed|null|string
 */
function qa_get($field)
{
	if (qa_to_override(__FUNCTION__)) { $args=func_get_args(); return qa_call_override(__FUNCTION__, $args); }

	return isset($_GET[$field]) ? qa_gpc_to_string($_GET[$field]) : null;
}


/**
 * Return string for incoming POST field, or null if it's not defined.
 * While we're at it, trim() surrounding white space and converted to Unix line endings.
 * @param $field
 * @return mixed|null
 */
function qa_post_text($field)
{
	if (qa_to_override(__FUNCTION__)) { $args=func_get_args(); return qa_call_override(__FUNCTION__, $args); }

	return isset($_POST[$field]) ? preg_replace('/\r\n?/', "\n", trim(qa_gpc_to_string($_POST[$field]))) : null;
}

/**
 * Return an array for incoming POST field, or null if it's not an array or not defined.
 * While we're at it, trim() surrounding white space for each value and convert them to Unix line endings.
 * @param $field
 * @return array|mixed|null
 */
function qa_post_array($field)
{
	if (qa_to_override(__FUNCTION__)) { $args=func_get_args(); return qa_call_override(__FUNCTION__, $args); }

	if (!isset($_POST[$field]) || !is_array($_POST[$field])) {
		return null;
	}

	$result = array();
	foreach ($_POST[$field] as $key => $value)
		$result[$key] = preg_replace('/\r\n?/', "\n", trim(qa_gpc_to_string($value)));

	return $result;
}


/**
 * Return true if form button $name was clicked (as type=submit/image) to create this page request, or if a
 * simulated click was sent for the button (via 'qa_click' POST field)
 * @param $name
 * @return bool|mixed
 */
function qa_clicked($name)
{
	if (qa_to_override(__FUNCTION__)) { $args=func_get_args(); return qa_call_override(__FUNCTION__, $args); }

	return isset($_POST[$name]) || isset($_POST[$name . '_x']) || (qa_post_text('qa_click') == $name);
}


/**
 * Determine the remote IP address of the user accessing the site.
 * @return mixed  String representing IP if it's available, or null otherwise.
 */
function qa_remote_ip_address()
{
	if (qa_to_override(__FUNCTION__)) { $args=func_get_args(); return qa_call_override(__FUNCTION__, $args); }

	return isset($_SERVER['REMOTE_ADDR']) ? $_SERVER['REMOTE_ADDR'] : null;
}


/**
 * Checks whether an HTTP request has exceeded the post_max_size PHP variable. This happens whenever an HTTP request
 * is too big to be properly processed by PHP, usually because there is an attachment in the HTTP request. A warning
 * is added to the server's log displaying the size of the file that triggered this situation. It is important to note
 * that whenever this happens the $_POST and $_FILES superglobals are empty.
 */
function qa_post_limit_exceeded()
{
	if (in_array($_SERVER['REQUEST_METHOD'], array('POST', 'PUT')) && empty($_POST) && empty($_FILES)) {
		$postmaxsize = ini_get('post_max_size');  // Gets the current post_max_size configuration
		$unit = substr($postmaxsize, -1);
		if (!is_numeric($unit)) {
			$postmaxsize = substr($postmaxsize, 0, -1);
		}
		// Gets an integer value that can be compared against the size of the HTTP request
		$postmaxsize = convert_to_bytes($unit, $postmaxsize);
		return $_SERVER['CONTENT_LENGTH'] > $postmaxsize;
	}
}


/**
* Turns a numeric value and a unit (g/m/k) into bytes
* @param string $unit One of 'g', 'm', 'k'. It is case insensitive
* @param int $value The value to turn into bytes
* @return int The amount of bytes the unit and the value represent. If the unit is not one of 'g', 'm' or 'k' then
* the original value is returned
*/
function convert_to_bytes($unit, $value)
{
	$value = (int) $value;

	switch (strtolower($unit)) {
		case 'g':
			return $value * pow(1024, 3);
		case 'm':
			return $value * pow(1024, 2);
		case 'k':
			return $value * 1024;
		default:
			return $value;
	}
}


/**
 * Whether we are responding to an HTTP GET request
 * @return bool True if the request is GET
 */
function qa_is_http_get()
{
	if (qa_to_override(__FUNCTION__)) { $args=func_get_args(); return qa_call_override(__FUNCTION__, $args); }

	return $_SERVER['REQUEST_METHOD'] === 'GET';
}

/**
 * Return true if we are responding to an HTTP POST request
 */
function qa_is_http_post()
{
	if (qa_to_override(__FUNCTION__)) { $args=func_get_args(); return qa_call_override(__FUNCTION__, $args); }

	return $_SERVER['REQUEST_METHOD'] === 'POST' || !empty($_POST);
}


/**
 * Return true if we appear to be responding to a secure HTTP request (but hard to be sure)
 */
function qa_is_https_probably()
{
	if (qa_to_override(__FUNCTION__)) { $args=func_get_args(); return qa_call_override(__FUNCTION__, $args); }

	return (@$_SERVER['HTTPS'] && ($_SERVER['HTTPS'] != 'off')) || (@$_SERVER['SERVER_PORT'] == 443);
}


/**
 * Return true if it appears the page request is coming from a human using a web browser, rather than a search engine
 * or other bot. Based on a whitelist of terms in user agents, this can easily be tricked by a scraper or bad bot.
 */
function qa_is_human_probably()
{
	if (qa_to_override(__FUNCTION__)) { $args=func_get_args(); return qa_call_override(__FUNCTION__, $args); }

	require_once QA_INCLUDE_DIR . 'util/string.php';

	$useragent = @$_SERVER['HTTP_USER_AGENT'];

	return (strlen($useragent) == 0) || qa_string_matches_one($useragent, array(
		'MSIE', 'Firefox', 'Chrome', 'Safari', 'Opera', 'Gecko', 'MIDP', 'PLAYSTATION', 'Teleca',
		'BlackBerry', 'UP.Browser', 'Polaris', 'MAUI_WAP_Browser', 'iPad', 'iPhone', 'iPod',
	));
}


/**
 * Return true if it appears that the page request is coming from a mobile client rather than a desktop/laptop web browser
 */
function qa_is_mobile_probably()
{
	if (qa_to_override(__FUNCTION__)) { $args=func_get_args(); return qa_call_override(__FUNCTION__, $args); }

	require_once QA_INCLUDE_DIR . 'util/string.php';

	// inspired by: http://dangerousprototypes.com/docs/PhpBB3_MOD:_Replacement_mobile_browser_detection_for_mobile_themes

	$loweragent = strtolower(@$_SERVER['HTTP_USER_AGENT']);

	if (strpos($loweragent, 'ipad') !== false) // consider iPad as desktop
		return false;

	$mobileheaders = array('HTTP_X_OPERAMINI_PHONE', 'HTTP_X_WAP_PROFILE', 'HTTP_PROFILE');

	foreach ($mobileheaders as $header)
		if (isset($_SERVER[$header]))
			return true;

	if (qa_string_matches_one($loweragent, array(
		'android', 'phone', 'mobile', 'windows ce', 'palm', ' mobi', 'wireless', 'blackberry', 'opera mini', 'symbian',
		'nokia', 'samsung', 'ericsson,', 'vodafone/', 'kindle', 'ipod', 'wap1.', 'wap2.', 'sony', 'sanyo', 'sharp',
		'panasonic', 'philips', 'pocketpc', 'avantgo', 'blazer', 'ipaq', 'up.browser', 'up.link', 'mmp', 'smartphone', 'midp',
	)))
		return true;

	return qa_string_matches_one(strtolower(@$_SERVER['HTTP_ACCEPT']), array(
		'application/vnd.wap.xhtml+xml', 'text/vnd.wap.wml',
	));
}


// Language phrase support

/**
 * Return the translated string for $identifier, unless we're using external translation logic.
 * This will retrieve the 'site_language' option so make sure you've already loaded/set that if
 * loading an option now will cause a problem (see issue in qa_default_option()). The part of
 * $identifier before the slash (/) replaces the * in the qa-lang-*.php file references, and the
 * part after the / is the key of the array element to be taken from that file's returned result.
 * @param $identifier
 * @return string
 */
function qa_lang($identifier)
{
	if (qa_to_override(__FUNCTION__)) { $args=func_get_args(); return qa_call_override(__FUNCTION__, $args); }

	global $qa_lang_file_pattern, $qa_phrases_full;

	list($group, $label) = explode('/', $identifier, 2);

	if (isset($qa_phrases_full[$group][$label]))
		return $qa_phrases_full[$group][$label];

	if (!isset($qa_phrases_full[$group])) {
		// load the default language files
		if (isset($qa_lang_file_pattern[$group]))
			$include = str_replace('*', 'default', $qa_lang_file_pattern[$group]);
		else
			$include = QA_INCLUDE_DIR . 'lang/qa-lang-' . $group . '.php';

		$qa_phrases_full[$group] = is_file($include) ? (array)(include_once $include) : array();

		// look for a localized file in qa-lang/<lang>/
		$languagecode = qa_opt('site_language');
		if (strlen($languagecode)) {
			if (isset($qa_lang_file_pattern[$group]))
				$include = str_replace('*', $languagecode, $qa_lang_file_pattern[$group]);
			else
				$include = QA_LANG_DIR . $languagecode . '/qa-lang-' . $group . '.php';

			$phrases = is_file($include) ? (array)(include $include) : array();
			$qa_phrases_full[$group] = array_merge($qa_phrases_full[$group], $phrases);
		}

		// add any custom phrases from qa-lang/custom/
		$include = QA_LANG_DIR . 'custom/qa-lang-' . $group . '.php';
		$phrases = is_file($include) ? (array)(include $include) : array();
		$qa_phrases_full[$group] = array_merge($qa_phrases_full[$group], $phrases);

		if (isset($qa_phrases_full[$group][$label]))
			return $qa_phrases_full[$group][$label];
	}

	return '[' . $identifier . ']'; // as a last resort, return the identifier to help in development
}


/**
 * Return the translated string for $identifier, with $symbol substituted for $textparam
 * @param $identifier
 * @param $textparam
 * @param string $symbol
 * @return mixed
 */
function qa_lang_sub($identifier, $textparam, $symbol = '^')
{
	return str_replace($symbol, $textparam, qa_lang($identifier));
}


/**
 * Return the translated string for $identifier, converted to HTML
 * @param $identifier
 * @return mixed|string
 */
function qa_lang_html($identifier)
{
	return qa_html(qa_lang($identifier));
}


/**
 * Return the translated string for $identifier converted to HTML, with $symbol *then* substituted for $htmlparam
 * @param $identifier
 * @param $htmlparam
 * @param string $symbol
 * @return mixed
 */
function qa_lang_html_sub($identifier, $htmlparam, $symbol = '^')
{
	return str_replace($symbol, $htmlparam, qa_lang_html($identifier));
}


/**
 * Return an array containing the translated string for $identifier converted to HTML, then split into three,
 * with $symbol substituted for $htmlparam in the 'data' element, and obvious 'prefix' and 'suffix' elements
 * @param $identifier
 * @param $htmlparam
 * @param string $symbol
 * @return array
 */
function qa_lang_html_sub_split($identifier, $htmlparam, $symbol = '^')
{
	$html = qa_lang_html($identifier);

	$symbolpos = strpos($html, $symbol);
	if (!is_numeric($symbolpos))
		qa_fatal_error('Missing ' . $symbol . ' in language string ' . $identifier);

	return array(
		'prefix' => substr($html, 0, $symbolpos),
		'data' => $htmlparam,
		'suffix' => substr($html, $symbolpos + 1),
	);
}


// Request and path generation

/**
 * Return the relative path to the Q2A root (if it was previously set by qa_set_request())
 */
function qa_path_to_root()
{
	if (qa_to_override(__FUNCTION__)) { $args=func_get_args(); return qa_call_override(__FUNCTION__, $args); }

	global $qa_root_url_relative;
	return $qa_root_url_relative;
}


/**
 * Return an array of mappings of Q2A requests, as defined in the qa-config.php file
 */
function qa_get_request_map()
{
	if (qa_to_override(__FUNCTION__)) { $args=func_get_args(); return qa_call_override(__FUNCTION__, $args); }

	global $qa_request_map;
	return $qa_request_map;
}


/**
 * Return the relative URI path for $request, with optional parameters $params and $anchor.
 * Slashes in $request will not be urlencoded, but any other characters will.
 * If $neaturls is set, use that, otherwise retrieve the option. If $rooturl is set, take
 * that as the root of the Q2A site, otherwise use path to root which was set elsewhere.
 * @param $request
 * @param array $params
 * @param string $rooturl
 * @param int $neaturls
 * @param string $anchor
 * @return string
 */
function qa_path($request, $params = null, $rooturl = null, $neaturls = null, $anchor = null)
{
	if (qa_to_override(__FUNCTION__)) { $args=func_get_args(); return qa_call_override(__FUNCTION__, $args); }

	if (!isset($neaturls)) {
		require_once QA_INCLUDE_DIR . 'app/options.php';
		$neaturls = qa_opt('neat_urls');
	}

	if (!isset($rooturl))
		$rooturl = qa_path_to_root();

	$url = $rooturl . ((empty($rooturl) || (substr($rooturl, -1) == '/')) ? '' : '/');
	$paramsextra = '';

	$requestparts = explode('/', $request);
	$pathmap = qa_get_request_map();

	if (isset($pathmap[$requestparts[0]])) {
		$newpart = $pathmap[$requestparts[0]];

		if (strlen($newpart))
			$requestparts[0] = $newpart;
		elseif (count($requestparts) == 1)
			array_shift($requestparts);
	}

	foreach ($requestparts as $index => $requestpart) {
		$requestparts[$index] = urlencode($requestpart);
	}
	$requestpath = implode('/', $requestparts);

	switch ($neaturls) {
		case QA_URL_FORMAT_INDEX:
			if (!empty($request))
				$url .= 'index.php/' . $requestpath;
			break;

		case QA_URL_FORMAT_NEAT:
			$url .= $requestpath;
			break;

		case QA_URL_FORMAT_PARAM:
			if (!empty($request))
				$paramsextra = '?qa=' . $requestpath;
			break;

		default:
			$url .= 'index.php';

		case QA_URL_FORMAT_PARAMS:
			if (!empty($request)) {
				foreach ($requestparts as $partindex => $requestpart)
					$paramsextra .= (strlen($paramsextra) ? '&' : '?') . 'qa' . ($partindex ? ('_' . $partindex) : '') . '=' . $requestpart;
			}
			break;
	}

	if (is_array($params)) {
		foreach ($params as $key => $value) {
			$value = is_array($value) ? '' : (string) $value;
			$paramsextra .= (strlen($paramsextra) ? '&' : '?') . urlencode($key) . '=' . urlencode($value);
		}
	}

	return $url . $paramsextra . (empty($anchor) ? '' : '#' . urlencode($anchor));
}


/**
 * Return HTML representation of relative URI path for $request - see qa_path() for other parameters
 * @param $request
 * @param array $params
 * @param string $rooturl
 * @param int $neaturls
 * @param string $anchor
 * @return mixed|string
 */
function qa_path_html($request, $params = null, $rooturl = null, $neaturls = null, $anchor = null)
{
	return qa_html(qa_path($request, $params, $rooturl, $neaturls, $anchor));
}


/**
 * Return the absolute URI for $request - see qa_path() for other parameters
 * @param $request
 * @param array $params
 * @param string $anchor
 * @return string
 */
function qa_path_absolute($request, $params = null, $anchor = null)
{
	return qa_path($request, $params, qa_opt('site_url'), null, $anchor);
}


/**
 * Get Q2A request for a question, and make it search-engine friendly, shortening it if necessary
 * by removing shorter words which are generally less meaningful.
 * @param int $questionid The question ID
 * @param string $title The question title
 * @return string
 */
function qa_q_request($questionid, $title)
{
	if (qa_to_override(__FUNCTION__)) { $args=func_get_args(); return qa_call_override(__FUNCTION__, $args); }

	require_once QA_INCLUDE_DIR . 'app/options.php';
	require_once QA_INCLUDE_DIR . 'util/string.php';

	$title = qa_block_words_replace($title, qa_get_block_words_preg());
	$slug = qa_slugify($title, qa_opt('q_urls_remove_accents'), qa_opt('q_urls_title_length'));

	return (int)$questionid . '/' . $slug;
}


/**
 * Return the HTML anchor that should be used for post $postid with $basetype (Q/A/C)
 * @param $basetype
 * @param $postid
 * @return mixed|string
 */
function qa_anchor($basetype, $postid)
{
	if (qa_to_override(__FUNCTION__)) { $args=func_get_args(); return qa_call_override(__FUNCTION__, $args); }

	return strtolower($basetype) . $postid; // used to be $postid only but this violated HTML spec
}


/**
 * Return the URL for question $questionid with $title, possibly using $absolute URLs.
 * To link to a specific answer or comment in a question, set $showtype and $showid accordingly.
 * @param $questionid
 * @param $title
 * @param bool $absolute
 * @param string $showtype
 * @param int $showid
 * @return mixed|string
 */
function qa_q_path($questionid, $title, $absolute = false, $showtype = null, $showid = null)
{
	if (qa_to_override(__FUNCTION__)) { $args=func_get_args(); return qa_call_override(__FUNCTION__, $args); }

	if (($showtype == 'Q' || $showtype == 'A' || $showtype == 'C') && isset($showid)) {
		$params = array('show' => $showid); // due to pagination
		$anchor = qa_anchor($showtype, $showid);

	} else {
		$params = null;
		$anchor = null;
	}

	return qa_path(qa_q_request($questionid, $title), $params, $absolute ? qa_opt('site_url') : null, null, $anchor);
}


/**
 * Return the HTML representation of the URL for $questionid - other parameters as for qa_q_path()
 * @param $questionid
 * @param $title
 * @param bool $absolute
 * @param string $showtype
 * @param int $showid
 * @return mixed|string
 */
function qa_q_path_html($questionid, $title, $absolute = false, $showtype = null, $showid = null)
{
	return qa_html(qa_q_path($questionid, $title, $absolute, $showtype, $showid));
}


/**
 * Return the request for the specified $feed
 * @param $feed
 * @return mixed|string
 */
function qa_feed_request($feed)
{
	if (qa_to_override(__FUNCTION__)) { $args=func_get_args(); return qa_call_override(__FUNCTION__, $args); }

	return 'feed/' . $feed . '.rss';
}


/**
 * Return an HTML-ready relative URL for the current page, preserving GET parameters - this is useful for action="..." in HTML forms
 */
function qa_self_html()
{
	if (qa_to_override(__FUNCTION__)) { $args=func_get_args(); return qa_call_override(__FUNCTION__, $args); }

	global $qa_used_url_format;

	return qa_path_html(qa_request(), $_GET, null, $qa_used_url_format);
}


/**
 * Return HTML for hidden fields to insert into a <form method="get"...> on the page.
 * This is needed because any parameters on the URL will be lost when the form is submitted.
 * @param $request
 * @param array $params
 * @param string $rooturl
 * @param int $neaturls
 * @param string $anchor
 * @return mixed|string
 */
function qa_path_form_html($request, $params = null, $rooturl = null, $neaturls = null, $anchor = null)
{
	if (qa_to_override(__FUNCTION__)) { $args=func_get_args(); return qa_call_override(__FUNCTION__, $args); }

	$path = qa_path($request, $params, $rooturl, $neaturls, $anchor);
	$formhtml = '';

	$questionpos = strpos($path, '?');
	if (is_numeric($questionpos)) {
		$params = explode('&', substr($path, $questionpos + 1));

		foreach ($params as $param)
			if (preg_match('/^([^\=]*)(\=(.*))?$/', $param, $matches))
				$formhtml .= '<input type="hidden" name="' . qa_html(urldecode($matches[1])) . '" value="' . qa_html(urldecode(@$matches[3])) . '"/>';
	}

	return $formhtml;
}


/**
 * Redirect the user's web browser to $request and then we're done - see qa_path() for other parameters
 * @param $request
 * @param array $params
 * @param string $rooturl
 * @param int $neaturls
 * @param string $anchor
 * @return mixed
 */
function qa_redirect($request, $params = null, $rooturl = null, $neaturls = null, $anchor = null)
{
	if (qa_to_override(__FUNCTION__)) { $args=func_get_args(); return qa_call_override(__FUNCTION__, $args); }

	qa_redirect_raw(qa_path($request, $params, $rooturl, $neaturls, $anchor));
}


/**
 * Redirect the user's web browser to page $path which is already a URL
 * @param $url
 * @return mixed
 */
function qa_redirect_raw($url)
{
	if (qa_to_override(__FUNCTION__)) { $args=func_get_args(); return qa_call_override(__FUNCTION__, $args); }

	header('Location: ' . $url);
	qa_exit('redirect');
}


// General utilities

/**
 * Return the contents of remote $url, using file_get_contents() if possible, otherwise curl functions
 * @param $url
 * @return mixed|string
 */
function qa_retrieve_url($url)
{
	if (qa_to_override(__FUNCTION__)) { $args=func_get_args(); return qa_call_override(__FUNCTION__, $args); }

	// ensure we're fetching a remote URL
	if (!preg_match('#^https?://#', $url)) {
		return '';
	}

	$contents = @file_get_contents($url);

	if (!strlen($contents) && function_exists('curl_exec')) { // try curl as a backup (if allow_url_fopen not set)
		$curl = curl_init($url);
		curl_setopt($curl, CURLOPT_RETURNTRANSFER, true);
		curl_setopt($curl, CURLOPT_SSL_VERIFYPEER, false);
		$contents = @curl_exec($curl);
		curl_close($curl);
	}

	return $contents;
}


/**
 * Shortcut to get or set an option value without specifying database
 * @param $name
 * @param mixed $value
 * @return
 */
function qa_opt($name, $value = null)
{
	global $qa_options_cache;

	if (!isset($value) && isset($qa_options_cache[$name]))
		return $qa_options_cache[$name]; // quick shortcut to reduce calls to qa_get_options()

	require_once QA_INCLUDE_DIR . 'app/options.php';

	if (isset($value))
		qa_set_option($name, $value);

	$options = qa_get_options(array($name));

	return $options[$name];
}

/**
 * Simple method to output a preformatted variable
 * @param $var
 */
function qa_debug($var)
{
	echo "\n" . '<pre style="padding: 10px; background-color: #eee; color: #444; font-size: 11px; text-align: left">';
	echo $var === null ? 'NULL' : htmlspecialchars(print_r($var, true), ENT_COMPAT|ENT_SUBSTITUTE);
	echo '</pre>' . "\n";
}


// Event and process stage reporting

/**
 * Suspend the reporting of events to event modules via qa_report_event(...) if $suspend is
 * true, otherwise reinstate it. A counter is kept to allow multiple calls.
 * @param bool $suspend
 */
function qa_suspend_event_reports($suspend = true)
{
	global $qa_event_reports_suspended;

	$qa_event_reports_suspended += ($suspend ? 1 : -1);
}


/**
 * Send a notification of event $event by $userid, $handle and $cookieid to all event modules, with extra $params
 * @param $event
 * @param $userid
 * @param $handle
 * @param $cookieid
 * @param array $params
 * @return mixed|void
 */
function qa_report_event($event, $userid, $handle, $cookieid, $params = array())
{
	if (qa_to_override(__FUNCTION__)) { $args=func_get_args(); return qa_call_override(__FUNCTION__, $args); }

	global $qa_event_reports_suspended;

	if ($qa_event_reports_suspended > 0)
		return;

	$eventmodules = qa_load_modules_with('event', 'process_event');
	foreach ($eventmodules as $eventmodule)
		$eventmodule->process_event($event, $userid, $handle, $cookieid, $params);
}


function qa_report_process_stage($method) // can have extra params
{
	global $qa_process_reports_suspended;

	if (@$qa_process_reports_suspended)
		return;

	$qa_process_reports_suspended = true; // prevent loop, e.g. because of an error

	$args = func_get_args();
	$args = array_slice($args, 1);

	$processmodules = qa_load_modules_with('process', $method);
	foreach ($processmodules as $processmodule) {
		call_user_func_array(array($processmodule, $method), $args);
	}

	$qa_process_reports_suspended = null;
}<|MERGE_RESOLUTION|>--- conflicted
+++ resolved
@@ -1024,11 +1024,7 @@
 
 	$safe = htmLawed($html, array(
 		'safe' => 1,
-<<<<<<< HEAD
-		'elements' => '*+embed+object-form-style',
-=======
-		'elements' => '*-form',
->>>>>>> 1cb97a52
+		'elements' => '*-form-style',
 		'schemes' => 'href: aim, feed, file, ftp, gopher, http, https, irc, mailto, news, nntp, sftp, ssh, telnet; *:file, http, https; style: !; classid:clsid',
 		'keep_bad' => 0,
 		'anti_link_spam' => array('/.*/', ''),
