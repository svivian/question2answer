--- conflicted
+++ resolved
@@ -19,14 +19,10 @@
 	More about this license: http://www.question2answer.org/license.php
 */
 
-<<<<<<< HEAD
 
 define('QA_VERSION', '1.8.0'); // also used as suffix for .js and .css requests
 define('QA_BUILD_DATE', '2018-01-30');
-=======
-define('QA_VERSION', '1.8.0-beta1'); // also used as suffix for .js and .css requests
-define('QA_BUILD_DATE', '2017-09-07');
->>>>>>> a0c6a196
+
 
 /**
  * Autoloads some Q2A classes so it's possible to use them without adding a require_once first. From version 1.7 onwards.
