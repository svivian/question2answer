<?php
/*
	Question2Answer by Gideon Greenspan and contributors
	http://www.question2answer.org/

	Description: Sets up Q2A environment, plus many globally useful functions


	This program is free software; you can redistribute it and/or
	modify it under the terms of the GNU General Public License
	as published by the Free Software Foundation; either version 2
	of the License, or (at your option) any later version.

	This program is distributed in the hope that it will be useful,
	but WITHOUT ANY WARRANTY; without even the implied warranty of
	MERCHANTABILITY or FITNESS FOR A PARTICULAR PURPOSE.  See the
	GNU General Public License for more details.

	More about this license: http://www.question2answer.org/license.php
*/


<<<<<<< HEAD
define('QA_VERSION', '1.7.4'); // also used as suffix for .js and .css requests
define('QA_BUILD_DATE', '2016-03-14');


/**
 * Autoloads some Q2A classes so it's possible to use them without adding a require_once first. From version 1.7 onwards.
 * These loosely follow PHP-FIG's PSR-0 standard where faux namespaces are separated by underscores. This is being done
 * slowly and carefully to maintain backwards compatibility, and does not apply to plugins, themes, nor most of the core
 * for that matter.
 *
 * Classes are stored in the qa-include/Q2A folder, and then in subfolders depending on their categorization.
 * Class names should be of the form Q2A_<Namespace>_<Class>, e.g. Q2A_Util_Debug. There may be multiple "namespaces".
 * Classes are mapped to PHP files with the underscores converted to directory separators. The Q2A_Util_Debug class is in
 * the file qa-include/Q2A/Util/Debug.php. A class named Q2A_Db_User_Messages would be in a file qa-include/Q2A/Db/User/Messages.php.
 *
 * @param $class
 */
function qa_autoload($class)
{
	if (strpos($class, 'Q2A_') === 0)
		require QA_INCLUDE_DIR . strtr($class, '_', '/') . '.php';
}
spl_autoload_register('qa_autoload');


// Execution section of this file - remainder contains function definitions

qa_initialize_php();
qa_initialize_constants_1();

if (defined('QA_WORDPRESS_LOAD_FILE')) {
	// if relevant, load WordPress integration in global scope
	require_once QA_WORDPRESS_LOAD_FILE;
} elseif (defined('QA_JOOMLA_LOAD_FILE')) {
	// if relevant, load Joomla JConfig class into global scope
	require_once QA_JOOMLA_LOAD_FILE;
}


qa_initialize_constants_2();
qa_initialize_modularity();
qa_register_core_modules();

qa_initialize_predb_plugins();
require_once QA_INCLUDE_DIR . 'qa-db.php';
qa_db_allow_connect();

// $qa_autoconnect defaults to true so that optional plugins will load for external code. Q2A core
// code sets $qa_autoconnect to false so that we can use custom fail handlers.
if (!isset($qa_autoconnect) || $qa_autoconnect !== false) {
	qa_db_connect('qa_page_db_fail_handler');
	qa_initialize_postdb_plugins();
}


// Version comparison functions

/**
 * Converts the $version string (e.g. 1.6.2.2) to a floating point that can be used for greater/lesser comparisons
 * (PHP's version_compare() function is not quite suitable for our needs)
 * @param $version
 * @return float
 */
function qa_version_to_float($version)
{
	$value = 0.0;

	if (preg_match('/[0-9\.]+/', $version, $matches)) {
		$parts = explode('.', $matches[0]);
		$units = 1.0;

		foreach ($parts as $part) {
			$value += min($part, 999) * $units;
			$units /= 1000;
		}
=======
	define('QA_VERSION', '1.7.5'); // also used as suffix for .js and .css requests
	define('QA_BUILD_DATE', '2017-08-08');


	/**
	 * Autoloads some Q2A classes so it's possible to use them without adding a require_once first. From version 1.7 onwards.
	 * These loosely follow PHP-FIG's PSR-0 standard where faux namespaces are separated by underscores. This is being done
	 * slowly and carefully to maintain backwards compatibility, and does not apply to plugins, themes, nor most of the core
	 * for that matter.
	 *
	 * Classes are stored in the qa-include/Q2A folder, and then in subfolders depending on their categorization.
	 * Class names should be of the form Q2A_<Namespace>_<Class>, e.g. Q2A_Util_Debug. There may be multiple "namespaces".
	 * Classes are mapped to PHP files with the underscores converted to directory separators. The Q2A_Util_Debug class is in
	 * the file qa-include/Q2A/Util/Debug.php. A class named Q2A_Db_User_Messages would be in a file qa-include/Q2A/Db/User/Messages.php.
	 */
	function qa_autoload($class)
	{
		if (strpos($class, 'Q2A_') === 0)
			require QA_INCLUDE_DIR.strtr($class, '_', '/') . '.php';
>>>>>>> e17b0e33
	}

	return $value;
}


/**
 * Returns true if the current Q2A version is lower than $version, if both are valid version strings for qa_version_to_float()
 * @param $version
 * @return bool
 */
function qa_qa_version_below($version)
{
	$minqa = qa_version_to_float($version);
	$thisqa = qa_version_to_float(QA_VERSION);

	return $minqa && $thisqa && $thisqa < $minqa;
}


/**
 * Returns true if the current PHP version is lower than $version, if both are valid version strings for qa_version_to_float()
 * @param $version
 * @return bool
 */
function qa_php_version_below($version)
{
	$minphp = qa_version_to_float($version);
	$thisphp = qa_version_to_float(phpversion());

	return $minphp && $thisphp && $thisphp < $minphp;
}


// Initialization functions called above

/**
 * Set up and verify the PHP environment for Q2A, including unregistering globals if necessary
 */
function qa_initialize_php()
{
	if (qa_php_version_below('5.1.6'))
		qa_fatal_error('Q2A requires PHP 5.1.6 or later');

	error_reporting(E_ALL); // be ultra-strict about error checking

	@ini_set('magic_quotes_runtime', 0);

	@setlocale(LC_CTYPE, 'C'); // prevent strtolower() et al affecting non-ASCII characters (appears important for IIS)

	if (function_exists('date_default_timezone_set') && function_exists('date_default_timezone_get'))
		@date_default_timezone_set(@date_default_timezone_get()); // prevent PHP notices where default timezone not set

	if (ini_get('register_globals')) {
		$checkarrays = array('_ENV', '_GET', '_POST', '_COOKIE', '_SERVER', '_FILES', '_REQUEST', '_SESSION'); // unregister globals if they're registered
		$keyprotect = array_flip(array_merge($checkarrays, array('GLOBALS')));

		foreach ($checkarrays as $checkarray) {
			if (isset(${$checkarray}) && is_array(${$checkarray})) {
				foreach (${$checkarray} as $checkkey => $checkvalue) {
					if (isset($keyprotect[$checkkey])) {
						qa_fatal_error('My superglobals are not for overriding');
					} else {
						unset($GLOBALS[$checkkey]);
					}
				}
			}
		}
	}
}


/**
 * First stage of setting up Q2A constants, before (if necessary) loading WordPress or Joomla! integration
 */
function qa_initialize_constants_1()
{
	global $qa_request_map;

	define('QA_CATEGORY_DEPTH', 4); // you can't change this number!

	if (!defined('QA_BASE_DIR'))
		define('QA_BASE_DIR', dirname(dirname(__FILE__)) . '/'); // try out best if not set in index.php or qa-index.php - won't work with symbolic links

	define('QA_EXTERNAL_DIR', QA_BASE_DIR . 'qa-external/');
	define('QA_INCLUDE_DIR', QA_BASE_DIR . 'qa-include/');
	define('QA_LANG_DIR', QA_BASE_DIR . 'qa-lang/');
	define('QA_THEME_DIR', QA_BASE_DIR . 'qa-theme/');
	define('QA_PLUGIN_DIR', QA_BASE_DIR . 'qa-plugin/');

	if (!file_exists(QA_BASE_DIR . 'qa-config.php'))
		qa_fatal_error('The config file could not be found. Please read the instructions in qa-config-example.php.');

	require_once QA_BASE_DIR . 'qa-config.php';

	$qa_request_map = isset($QA_CONST_PATH_MAP) && is_array($QA_CONST_PATH_MAP) ? $QA_CONST_PATH_MAP : array();

	if (defined('QA_WORDPRESS_INTEGRATE_PATH') && strlen(QA_WORDPRESS_INTEGRATE_PATH)) {
		define('QA_FINAL_WORDPRESS_INTEGRATE_PATH', QA_WORDPRESS_INTEGRATE_PATH . ((substr(QA_WORDPRESS_INTEGRATE_PATH, -1) == '/') ? '' : '/'));
		define('QA_WORDPRESS_LOAD_FILE', QA_FINAL_WORDPRESS_INTEGRATE_PATH . 'wp-load.php');

		if (!is_readable(QA_WORDPRESS_LOAD_FILE)) {
			qa_fatal_error('Could not find wp-load.php file for WordPress integration - please check QA_WORDPRESS_INTEGRATE_PATH in qa-config.php');
		}
	} elseif (defined('QA_JOOMLA_INTEGRATE_PATH') && strlen(QA_JOOMLA_INTEGRATE_PATH)) {
		define('QA_FINAL_JOOMLA_INTEGRATE_PATH', QA_JOOMLA_INTEGRATE_PATH . ((substr(QA_JOOMLA_INTEGRATE_PATH, -1) == '/') ? '' : '/'));
		define('QA_JOOMLA_LOAD_FILE', QA_FINAL_JOOMLA_INTEGRATE_PATH . 'configuration.php');

		if (!is_readable(QA_JOOMLA_LOAD_FILE)) {
			qa_fatal_error('Could not find configuration.php file for Joomla integration - please check QA_JOOMLA_INTEGRATE_PATH in qa-config.php');
		}
	}

	// Polyfills

	// password_hash compatibility for 5.3-5.4
	define('QA_PASSWORD_HASH', !qa_php_version_below('5.3.7'));
	if (QA_PASSWORD_HASH) {
		require_once QA_INCLUDE_DIR . 'vendor/password_compat.php';
	}

	// http://php.net/manual/en/function.hash-equals.php#115635
	if (!function_exists('hash_equals')) {
		function hash_equals($str1, $str2)
		{
			if (strlen($str1) != strlen($str2)) {
				return false;
			} else {
				$res = $str1 ^ $str2;
				$ret = 0;
				for ($i = strlen($res) - 1; $i >= 0; $i--)
					$ret |= ord($res[$i]);
				return !$ret;
			}
		}
	}
}


/**
 * Second stage of setting up Q2A constants, after (if necessary) loading WordPress or Joomla! integration
 */
function qa_initialize_constants_2()
{
	// Default values if not set in qa-config.php

	@define('QA_COOKIE_DOMAIN', '');
	@define('QA_HTML_COMPRESSION', true);
	@define('QA_MAX_LIMIT_START', 19999);
	@define('QA_IGNORED_WORDS_FREQ', 10000);
	@define('QA_ALLOW_UNINDEXED_QUERIES', false);
	@define('QA_OPTIMIZE_LOCAL_DB', true); // no longer used
	@define('QA_OPTIMIZE_DISTANT_DB', false);
	@define('QA_PERSISTENT_CONN_DB', false);
	@define('QA_DEBUG_PERFORMANCE', false);

	// Start performance monitoring

	if (QA_DEBUG_PERFORMANCE) {
		global $qa_usage;
		$qa_usage = new Q2A_Util_Usage;
		// ensure errors are displayed
		@ini_set('display_errors', 'On');
	}

	// More for WordPress integration

	if (defined('QA_FINAL_WORDPRESS_INTEGRATE_PATH')) {
		define('QA_FINAL_MYSQL_HOSTNAME', DB_HOST);
		define('QA_FINAL_MYSQL_USERNAME', DB_USER);
		define('QA_FINAL_MYSQL_PASSWORD', DB_PASSWORD);
		define('QA_FINAL_MYSQL_DATABASE', DB_NAME);
		define('QA_FINAL_EXTERNAL_USERS', true);

		// Undo WordPress's addition of magic quotes to various things (leave $_COOKIE as is since WP code might need that)

		function qa_undo_wordpress_quoting($param, $isget)
		{
			if (is_array($param)) { //
				foreach ($param as $key => $value)
					$param[$key] = qa_undo_wordpress_quoting($value, $isget);

			} else {
				$param = stripslashes($param);
				if ($isget)
					$param = strtr($param, array('\\\'' => '\'', '\"' => '"')); // also compensate for WordPress's .htaccess file
			}

			return $param;
		}

		$_GET = qa_undo_wordpress_quoting($_GET, true);
		$_POST = qa_undo_wordpress_quoting($_POST, false);
		$_SERVER['PHP_SELF'] = stripslashes($_SERVER['PHP_SELF']);

	} elseif (defined('QA_FINAL_JOOMLA_INTEGRATE_PATH')) {
		// More for Joomla integration
		$jconfig = new JConfig();
		define('QA_FINAL_MYSQL_HOSTNAME', $jconfig->host);
		define('QA_FINAL_MYSQL_USERNAME', $jconfig->user);
		define('QA_FINAL_MYSQL_PASSWORD', $jconfig->password);
		define('QA_FINAL_MYSQL_DATABASE', $jconfig->db);
		define('QA_FINAL_EXTERNAL_USERS', true);
	} else {
		define('QA_FINAL_MYSQL_HOSTNAME', QA_MYSQL_HOSTNAME);
		define('QA_FINAL_MYSQL_USERNAME', QA_MYSQL_USERNAME);
		define('QA_FINAL_MYSQL_PASSWORD', QA_MYSQL_PASSWORD);
		define('QA_FINAL_MYSQL_DATABASE', QA_MYSQL_DATABASE);
		define('QA_FINAL_EXTERNAL_USERS', QA_EXTERNAL_USERS);
	}

	if (defined('QA_MYSQL_PORT')) {
		define('QA_FINAL_MYSQL_PORT', QA_MYSQL_PORT);
	}

	// Possible URL schemes for Q2A and the string used for url scheme testing

	define('QA_URL_FORMAT_INDEX', 0);  // http://...../index.php/123/why-is-the-sky-blue
	define('QA_URL_FORMAT_NEAT', 1);   // http://...../123/why-is-the-sky-blue [requires .htaccess]
	define('QA_URL_FORMAT_PARAM', 3);  // http://...../?qa=123/why-is-the-sky-blue
	define('QA_URL_FORMAT_PARAMS', 4); // http://...../?qa=123&qa_1=why-is-the-sky-blue
	define('QA_URL_FORMAT_SAFEST', 5); // http://...../index.php?qa=123&qa_1=why-is-the-sky-blue

	define('QA_URL_TEST_STRING', '$&-_~#%\\@^*()][`\';=:|".{},!<>?# π§½Жש'); // tests escaping, spaces, quote slashing and unicode - but not + and /
}


/**
 * Gets everything ready to start using modules, layers and overrides
 */
function qa_initialize_modularity()
{
	global $qa_modules, $qa_layers, $qa_override_files, $qa_override_files_temp, $qa_overrides, $qa_direct;

	$qa_modules = array();
	$qa_layers = array();
	$qa_override_files = array();
	$qa_override_files_temp = array();
	$qa_overrides = array();
	$qa_direct = array();
}


/**
 * Set up output buffering. Use gzip compression if option set and it's not an admin page (since some of these contain lengthy processes).
 * @param $request
 * @return bool whether buffering was used
 */
function qa_initialize_buffering($request = '')
{
	if (headers_sent()) {
		return false;
	}

	$useGzip = QA_HTML_COMPRESSION && substr($request, 0, 6) !== 'admin/' && extension_loaded('zlib');
	ob_start($useGzip ? 'ob_gzhandler' : null);
	return true;
}


/**
 * Register all modules that come as part of the Q2A core (as opposed to plugins)
 */
function qa_register_core_modules()
{
	qa_register_module('filter', 'plugins/qa-filter-basic.php', 'qa_filter_basic', '');
	qa_register_module('editor', 'plugins/qa-editor-basic.php', 'qa_editor_basic', '');
	qa_register_module('viewer', 'plugins/qa-viewer-basic.php', 'qa_viewer_basic', '');
	qa_register_module('event', 'plugins/qa-event-limits.php', 'qa_event_limits', 'Q2A Event Limits');
	qa_register_module('event', 'plugins/qa-event-notify.php', 'qa_event_notify', 'Q2A Event Notify');
	qa_register_module('event', 'plugins/qa-event-updates.php', 'qa_event_updates', 'Q2A Event Updates');
	qa_register_module('search', 'plugins/qa-search-basic.php', 'qa_search_basic', '');
	qa_register_module('widget', 'plugins/qa-widget-activity-count.php', 'qa_activity_count', 'Activity Count');
	qa_register_module('widget', 'plugins/qa-widget-ask-box.php', 'qa_ask_box', 'Ask Box');
	qa_register_module('widget', 'plugins/qa-widget-related-qs.php', 'qa_related_qs', 'Related Questions');
	qa_register_module('widget', 'plugins/qa-widget-category-list.php', 'qa_category_list', 'Categories');
}


/**
 * Load plugins before database is available. Generally this includes database overrides and
 * process plugins that run early in the request lifecycle.
 */
function qa_initialize_predb_plugins()
{
	global $qa_pluginManager;
	$qa_pluginManager = new Q2A_Plugin_PluginManager();
	$qa_pluginManager->readAllPluginMetadatas();

	$qa_pluginManager->loadPluginsBeforeDbInit();
	qa_load_override_files();
}


/**
 * Load plugins after database is available. Plugins loaded here are able to be disabled in admin.
 */
function qa_initialize_postdb_plugins()
{
	global $qa_pluginManager;

	require_once QA_INCLUDE_DIR . 'app/options.php';
	qa_preload_options();

	$qa_pluginManager->loadPluginsAfterDbInit();
	qa_load_override_files();
}


/**
 * Standard database failure handler function which bring up the install/repair/upgrade page
 * @param $type
 * @param int $errno
 * @param string $error
 * @param string $query
 * @return mixed
 */
function qa_page_db_fail_handler($type, $errno = null, $error = null, $query = null)
{
	if (qa_to_override(__FUNCTION__)) { $args=func_get_args(); return qa_call_override(__FUNCTION__, $args); }

	$pass_failure_type = $type;
	$pass_failure_errno = $errno;
	$pass_failure_error = $error;
	$pass_failure_query = $query;

	require_once QA_INCLUDE_DIR . 'qa-install.php';

	qa_exit('error');
}


/**
 * Retrieve metadata information from the $contents of a qa-theme.php or qa-plugin.php file, specified by $type ('Plugin' or 'Theme').
 * If $versiononly is true, only min version metadata is parsed.
 * Name, Description, Min Q2A & Min PHP are not currently used by themes.
 *
 * @deprecated Deprecated from 1.7; Q2A_Util_Metadata class and metadata.json files should be used instead
 * @param $contents
 * @param $type
 * @param bool $versiononly
 * @return array
 */
function qa_addon_metadata($contents, $type, $versiononly = false)
{
	$fields = array(
		'min_q2a' => 'Minimum Question2Answer Version',
		'min_php' => 'Minimum PHP Version',
	);
	if (!$versiononly) {
		$fields = array_merge($fields, $fields = array(
			'name' => 'Name',
			'uri' => 'URI',
			'description' => 'Description',
			'version' => 'Version',
			'date' => 'Date',
			'author' => 'Author',
			'author_uri' => 'Author URI',
			'license' => 'License',
			'update_uri' => 'Update Check URI',
		));
	}

	$metadata = array();
	foreach ($fields as $key => $field) {
		// prepend 'Theme'/'Plugin' and search for key data
		$fieldregex = str_replace(' ', '[ \t]*', preg_quote("$type $field", '/'));
		if (preg_match('/' . $fieldregex . ':[ \t]*([^\n\f]*)[\n\f]/i', $contents, $matches))
			$metadata[$key] = trim($matches[1]);
	}

	return $metadata;
}


/**
 * Apply all the function overrides in override files that have been registered by plugins
 */
function qa_load_override_files()
{
	global $qa_override_files, $qa_override_files_temp, $qa_overrides;

	$functionindex = array();

	foreach ($qa_override_files_temp as $override) {
		$qa_override_files[] = $override;
		$filename = $override['directory'] . $override['include'];
		$functionsphp = file_get_contents($filename);

		preg_match_all('/\Wfunction\s+(qa_[a-z_]+)\s*\(/im', $functionsphp, $rawmatches, PREG_PATTERN_ORDER | PREG_OFFSET_CAPTURE);

		$reversematches = array_reverse($rawmatches[1], true); // reverse so offsets remain correct as we step through
		$postreplace = array();
		// include file name in defined function names to make debugging easier if there is an error
		$suffix = '_in_' . preg_replace('/[^A-Za-z0-9_]+/', '_', basename($override['include']));

		foreach ($reversematches as $rawmatch) {
			$function = strtolower($rawmatch[0]);
			$position = $rawmatch[1];

			if (isset($qa_overrides[$function]))
				$postreplace[$function . '_base'] = $qa_overrides[$function];

			$newname = $function . '_override_' . (@++$functionindex[$function]) . $suffix;
			$functionsphp = substr_replace($functionsphp, $newname, $position, strlen($function));
			$qa_overrides[$function] = $newname;
		}

		foreach ($postreplace as $oldname => $newname) {
			if (preg_match_all('/\W(' . preg_quote($oldname) . ')\s*\(/im', $functionsphp, $matches, PREG_PATTERN_ORDER | PREG_OFFSET_CAPTURE)) {
				$searchmatches = array_reverse($matches[1]);
				foreach ($searchmatches as $searchmatch) {
					$functionsphp = substr_replace($functionsphp, $newname, $searchmatch[1], strlen($searchmatch[0]));
				}
			}
		}

		// echo '<pre style="text-align:left;">'.htmlspecialchars($functionsphp).'</pre>'; // to debug munged code

		qa_eval_from_file($functionsphp, $filename);
	}

	$qa_override_files_temp = array();
}


// Functions for registering different varieties of Q2A modularity

/**
 * Register a module of $type named $name, whose class named $class is defined in file $include (or null if no include necessary)
 * If this module comes from a plugin, pass in the local plugin $directory and the $urltoroot relative url for that directory
 * @param $type
 * @param $include
 * @param $class
 * @param $name
 * @param string $directory
 * @param string $urltoroot
 */
function qa_register_module($type, $include, $class, $name, $directory = QA_INCLUDE_DIR, $urltoroot = null)
{
	global $qa_modules;

	$previous = @$qa_modules[$type][$name];

	if (isset($previous)) {
		qa_fatal_error('A ' . $type . ' module named ' . $name . ' already exists. Please check there are no duplicate plugins. ' .
			"\n\nModule 1: " . $previous['directory'] . $previous['include'] . "\nModule 2: " . $directory . $include);
	}

	$qa_modules[$type][$name] = array(
		'directory' => $directory,
		'urltoroot' => $urltoroot,
		'include' => $include,
		'class' => $class,
	);
}


/**
 * Register a layer named $name, defined in file $include. If this layer comes from a plugin (as all currently do),
 * pass in the local plugin $directory and the $urltoroot relative url for that directory
 * @param $include
 * @param $name
 * @param string $directory
 * @param string $urltoroot
 */
function qa_register_layer($include, $name, $directory = QA_INCLUDE_DIR, $urltoroot = null)
{
	global $qa_layers;

	$previous = @$qa_layers[$name];

	if (isset($previous)) {
		qa_fatal_error('A layer named ' . $name . ' already exists. Please check there are no duplicate plugins. ' .
			"\n\nLayer 1: " . $previous['directory'] . $previous['include'] . "\nLayer 2: " . $directory . $include);
	}

	$qa_layers[$name] = array(
		'directory' => $directory,
		'urltoroot' => $urltoroot,
		'include' => $include,
	);
}


/**
 * Register a file $include containing override functions. If this file comes from a plugin (as all currently do),
 * pass in the local plugin $directory and the $urltoroot relative url for that directory
 * @param $include
 * @param string $directory
 * @param string $urltoroot
 */
function qa_register_overrides($include, $directory = QA_INCLUDE_DIR, $urltoroot = null)
{
	global $qa_override_files_temp;

	$qa_override_files_temp[] = array(
		'directory' => $directory,
		'urltoroot' => $urltoroot,
		'include' => $include,
	);
}


/**
 * Register a set of language phrases, which should be accessed by the prefix $name/ in the qa_lang_*() functions.
 * Pass in the $pattern representing the PHP files that define these phrases, where * in the pattern is replaced with
 * the language code (e.g. 'fr') and/or 'default'. These files should be formatted like Q2A's qa-lang-*.php files.
 * @param $pattern
 * @param $name
 */
function qa_register_phrases($pattern, $name)
{
	global $qa_lang_file_pattern;

	if (file_exists(QA_INCLUDE_DIR . 'lang/qa-lang-' . $name . '.php')) {
		qa_fatal_error('The name "' . $name . '" for phrases is reserved and cannot be used by plugins.' . "\n\nPhrases: " . $pattern);
	}

	if (isset($qa_lang_file_pattern[$name])) {
		qa_fatal_error('A set of phrases named ' . $name . ' already exists. Please check there are no duplicate plugins. ' .
			"\n\nPhrases 1: " . $qa_lang_file_pattern[$name] . "\nPhrases 2: " . $pattern);
	}

	$qa_lang_file_pattern[$name] = $pattern;
}


// Function for registering varieties of Q2A modularity, which are (only) called from qa-plugin.php files

/**
 * Register a plugin module of $type named $name, whose class named $class is defined in file $include (or null if no include necessary)
 * This function relies on some global variable values and can only be called from a plugin's qa-plugin.php file
 * @param $type
 * @param $include
 * @param $class
 * @param $name
 */
function qa_register_plugin_module($type, $include, $class, $name)
{
	global $qa_plugin_directory, $qa_plugin_urltoroot;

	if (empty($qa_plugin_directory) || empty($qa_plugin_urltoroot)) {
		qa_fatal_error('qa_register_plugin_module() can only be called from a plugin qa-plugin.php file');
	}

	qa_register_module($type, $include, $class, $name, $qa_plugin_directory, $qa_plugin_urltoroot);
}


/**
 * Register a plugin layer named $name, defined in file $include. Can only be called from a plugin's qa-plugin.php file
 * @param $include
 * @param $name
 */
function qa_register_plugin_layer($include, $name)
{
	global $qa_plugin_directory, $qa_plugin_urltoroot;

	if (empty($qa_plugin_directory) || empty($qa_plugin_urltoroot)) {
		qa_fatal_error('qa_register_plugin_layer() can only be called from a plugin qa-plugin.php file');
	}

	qa_register_layer($include, $name, $qa_plugin_directory, $qa_plugin_urltoroot);
}


/**
 * Register a plugin file $include containing override functions. Can only be called from a plugin's qa-plugin.php file
 * @param $include
 */
function qa_register_plugin_overrides($include)
{
	global $qa_plugin_directory, $qa_plugin_urltoroot;

	if (empty($qa_plugin_directory) || empty($qa_plugin_urltoroot)) {
		qa_fatal_error('qa_register_plugin_overrides() can only be called from a plugin qa-plugin.php file');
	}

	qa_register_overrides($include, $qa_plugin_directory, $qa_plugin_urltoroot);
}


/**
 * Register a file name $pattern within a plugin directory containing language phrases accessed by the prefix $name
 * @param $pattern
 * @param $name
 */
function qa_register_plugin_phrases($pattern, $name)
{
	global $qa_plugin_directory, $qa_plugin_urltoroot;

	if (empty($qa_plugin_directory) || empty($qa_plugin_urltoroot)) {
		qa_fatal_error('qa_register_plugin_phrases() can only be called from a plugin qa-plugin.php file');
	}

	qa_register_phrases($qa_plugin_directory . $pattern, $name);
}


// Low-level functions used throughout Q2A

/**
 * Calls eval() on the PHP code in $eval which came from the file $filename. It supplements PHP's regular error reporting by
 * displaying/logging (as appropriate) the original source filename, if an error occurred when evaluating the code.
 * @param $eval
 * @param $filename
 */
function qa_eval_from_file($eval, $filename)
{
	// could also use ini_set('error_append_string') but apparently it doesn't work for errors logged on disk

	global $php_errormsg;

	$oldtrackerrors = @ini_set('track_errors', 1);
	$php_errormsg = null;

	eval('?' . '>' . $eval);

	if (strlen($php_errormsg)) {
		switch (strtolower(@ini_get('display_errors'))) {
			case 'on':
			case '1':
			case 'yes':
			case 'true':
			case 'stdout':
			case 'stderr':
				echo ' of ' . qa_html($filename) . "\n";
				break;
		}

		@error_log('PHP Question2Answer more info: ' . $php_errormsg . " in eval()'d code from " . qa_html($filename));
	}

	@ini_set('track_errors', $oldtrackerrors);
}


/**
 * Call $function with the arguments in the $args array (doesn't work with call-by-reference functions)
 * @param $function
 * @param $args
 * @return mixed
 */
function qa_call($function, $args)
{
	// call_user_func_array(...) is very slow, so we break out most common cases first
	switch (count($args)) {
		case 0:
			return $function();
		case 1:
			return $function($args[0]);
		case 2:
			return $function($args[0], $args[1]);
		case 3:
			return $function($args[0], $args[1], $args[2]);
		case 4:
			return $function($args[0], $args[1], $args[2], $args[3]);
		case 5:
			return $function($args[0], $args[1], $args[2], $args[3], $args[4]);
	}

	return call_user_func_array($function, $args);
}


/**
 * Determines whether a function is to be overridden by a plugin. But if the function is being called with
 * the _base suffix, any override will be bypassed due to $qa_direct.
 *
 * @param string $function The function to override
 * @return string|null The name of the overriding function (of the form `qa_functionname_override_1_in_filename`)
 */
function qa_to_override($function)
{
	global $qa_overrides, $qa_direct;

	// handle most common case first
	if (!isset($qa_overrides[$function])) {
		return null;
	}

	if (strpos($function, '_override_') !== false) {
		qa_fatal_error('Override functions should not be calling qa_to_override()!');
	}

	if (@$qa_direct[$function]) {
		unset($qa_direct[$function]); // bypass the override just this once
		return null;
	}

	return $qa_overrides[$function];
}


/**
 * Call the function which immediately overrides $function with the arguments in the $args array
 * @param $function
 * @param $args
 * @return mixed
 */
function qa_call_override($function, $args)
{
	global $qa_overrides;

	if (strpos($function, '_override_') !== false) {
		qa_fatal_error('Override functions should not be calling qa_call_override()!');
	}

	if (!function_exists($function . '_base')) {
		// define the base function the first time that it's needed
		eval('function ' . $function . '_base() { global $qa_direct; $qa_direct[\'' . $function . '\']=true; $args=func_get_args(); return qa_call(\'' . $function . '\', $args); }');
	}

	return qa_call($qa_overrides[$function], $args);
}


/**
 * Exit PHP immediately after reporting a shutdown with $reason to any installed process modules
 * @param string $reason
 */
function qa_exit($reason = null)
{
	qa_report_process_stage('shutdown', $reason);

	$code = $reason === 'error' ? 1 : 0;
	exit($code);
}


/**
 * Display $message in the browser, write it to server error log, and then stop abruptly
 * @param $message
 * @return mixed
 */
function qa_fatal_error($message)
{
	if (qa_to_override(__FUNCTION__)) { $args=func_get_args(); return qa_call_override(__FUNCTION__, $args); }

	echo 'Question2Answer fatal error:<p style="color: red">' . qa_html($message, true) . '</p>';
	@error_log('PHP Question2Answer fatal error: ' . $message);
	echo '<p>Stack trace:<p>';

	$backtrace = array_reverse(array_slice(debug_backtrace(), 1));
	foreach ($backtrace as $trace) {
		$color = strpos(@$trace['file'], '/qa-plugin/') !== false ? 'red' : '#999';
		echo sprintf(
			'<code style="color: %s">%s() in %s:%s</code><br>',
			$color, qa_html(@$trace['function']), basename(@$trace['file']), @$trace['line']
		);
	}

	qa_exit('error');
}


// Functions for listing, loading and getting info on modules

/**
 * Return an array with all registered modules' information
 */
function qa_list_modules_info()
{
	global $qa_modules;
	return $qa_modules;
}

/**
 * Return an array of all the module types for which at least one module has been registered
 */
function qa_list_module_types()
{
	return array_keys(qa_list_modules_info());
}

/**
 * Return a list of names of registered modules of $type
 * @param $type
 * @return array
 */
function qa_list_modules($type)
{
	$modules = qa_list_modules_info();
	return is_array(@$modules[$type]) ? array_keys($modules[$type]) : array();
}

/**
 * Return an array containing information about the module of $type named $name
 * @param $type
 * @param $name
 * @return
 */
function qa_get_module_info($type, $name)
{
	$modules = qa_list_modules_info();
	return @$modules[$type][$name];
}

/**
 * Return an instantiated class for module of $type named $name, whose functions can be called, or null if it doesn't exist
 * @param $type
 * @param $name
 * @return mixed|null
 */
function qa_load_module($type, $name)
{
	global $qa_modules;

	$module = @$qa_modules[$type][$name];

	if (is_array($module)) {
		if (isset($module['object']))
			return $module['object'];

		if (strlen(@$module['include']))
			require_once $module['directory'] . $module['include'];

		if (strlen(@$module['class'])) {
			$object = new $module['class'];

			if (method_exists($object, 'load_module'))
				$object->load_module($module['directory'], qa_path_to_root() . $module['urltoroot'], $type, $name);

			$qa_modules[$type][$name]['object'] = $object;
			return $object;
		}
	}

	return null;
}

/**
 * Return an array of instantiated clases for modules which have defined $method
 * (all modules are loaded but not included in the returned array)
 * @param $method
 * @return array
 */
function qa_load_all_modules_with($method)
{
	$modules = array();

	$regmodules = qa_list_modules_info();

	foreach ($regmodules as $moduletype => $modulesinfo) {
		foreach ($modulesinfo as $modulename => $moduleinfo) {
			$module = qa_load_module($moduletype, $modulename);

			if (method_exists($module, $method))
				$modules[$modulename] = $module;
		}
	}

	return $modules;
}

/**
 * Return an array of instantiated clases for modules of $type which have defined $method
 * (other modules of that type are also loaded but not included in the returned array)
 * @param $type
 * @param $method
 * @return array
 */
function qa_load_modules_with($type, $method)
{
	$modules = array();

	$trynames = qa_list_modules($type);

	foreach ($trynames as $tryname) {
		$module = qa_load_module($type, $tryname);

		if (method_exists($module, $method))
			$modules[$tryname] = $module;
	}

	return $modules;
}


// HTML and Javascript escaping and sanitization

/**
 * Return HTML representation of $string, work well with blocks of text if $multiline is true
 * @param $string
 * @param bool $multiline
 * @return mixed|string
 */
function qa_html($string, $multiline = false)
{
	$html = htmlspecialchars((string)$string);

	if ($multiline) {
		$html = preg_replace('/\r\n?/', "\n", $html);
		$html = preg_replace('/(?<=\s) /', '&nbsp;', $html);
		$html = str_replace("\t", '&nbsp; &nbsp; ', $html);
		$html = nl2br($html);
	}

	return $html;
}


/**
 * Return $html after ensuring it is safe, i.e. removing Javascripts and the like - uses htmLawed library
 * Links open in a new window if $linksnewwindow is true. Set $storage to true if sanitization is for
 * storing in the database, rather than immediate display to user - some think this should be less strict.
 * @param $html
 * @param bool $linksnewwindow
 * @param bool $storage
 * @return mixed|string
 */
function qa_sanitize_html($html, $linksnewwindow = false, $storage = false)
{
	if (qa_to_override(__FUNCTION__)) { $args=func_get_args(); return qa_call_override(__FUNCTION__, $args); }

	require_once 'vendor/htmLawed.php';

	global $qa_sanitize_html_newwindow;

	$qa_sanitize_html_newwindow = $linksnewwindow;

	$safe = htmLawed($html, array(
		'safe' => 1,
		'elements' => '*+embed+object-form',
		'schemes' => 'href: aim, feed, file, ftp, gopher, http, https, irc, mailto, news, nntp, sftp, ssh, telnet; *:file, http, https; style: !; classid:clsid',
		'keep_bad' => 0,
		'anti_link_spam' => array('/.*/', ''),
		'hook_tag' => 'qa_sanitize_html_hook_tag',
	));

	return $safe;
}


/**
 * htmLawed hook function used to process tags in qa_sanitize_html(...)
 * @param $element
 * @param array $attributes
 * @return string
 */
function qa_sanitize_html_hook_tag($element, $attributes = null)
{
	global $qa_sanitize_html_newwindow;

	if (!isset($attributes)) // it's a closing tag
		return '</' . $element . '>';

	if ($element == 'param' && trim(strtolower(@$attributes['name'])) == 'allowscriptaccess')
		$attributes['name'] = 'allowscriptaccess_denied';

	if ($element == 'embed')
		unset($attributes['allowscriptaccess']);

	if ($element == 'a' && isset($attributes['href']) && $qa_sanitize_html_newwindow)
		$attributes['target'] = '_blank';

	$html = '<' . $element;
	foreach ($attributes as $key => $value)
		$html .= ' ' . $key . '="' . $value . '"';

	return $html . '>';
}


/**
 * Return XML representation of $string, which is similar to HTML but ASCII control characters are also disallowed
 * @param $string
 * @return string
 */
function qa_xml($string)
{
	return htmlspecialchars(preg_replace('/[\x00-\x08\x0B\x0C\x0E-\x1F]/', '', (string)$string));
}


/**
 * Return JavaScript representation of $value, putting in quotes if non-numeric or if $forcequotes is true. In the
 * case of boolean values they are returned as the appropriate true or false string
 * @param $value
 * @param bool $forcequotes
 * @return string
 */
function qa_js($value, $forcequotes = false)
{
	$boolean = is_bool($value);
	if ($boolean)
		$value = $value ? 'true' : 'false';
	if ((is_numeric($value) || $boolean) && !$forcequotes)
		return $value;
	else
		return "'" . strtr($value, array(
				"'" => "\\'",
				'/' => '\\/',
				'\\' => '\\\\',
				"\n" => "\\n",
				"\r" => "\\n",
			)) . "'";
}


// Finding out more about the current request

/**
 * Inform Q2A that the current request is $request (slash-separated, independent of the url scheme chosen),
 * that the relative path to the Q2A root apperas to be $relativeroot, and the url scheme appears to be $usedformat
 * @param $request
 * @param $relativeroot
 * @param $usedformat
 * @return mixed
 */
function qa_set_request($request, $relativeroot, $usedformat = null)
{
	if (qa_to_override(__FUNCTION__)) { $args=func_get_args(); return qa_call_override(__FUNCTION__, $args); }

	global $qa_request, $qa_root_url_relative, $qa_used_url_format;

	$qa_request = $request;
	$qa_root_url_relative = $relativeroot;
	$qa_used_url_format = $usedformat;
}


/**
 * Returns the current Q2A request (slash-separated, independent of the url scheme chosen)
 */
function qa_request()
{
	if (qa_to_override(__FUNCTION__)) { $args=func_get_args(); return qa_call_override(__FUNCTION__, $args); }

	global $qa_request;
	return $qa_request;
}


/**
 * Returns the indexed $part (as separated by slashes) of the current Q2A request, or null if it doesn't exist
 * @param $part
 * @return
 */
function qa_request_part($part)
{
	$parts = explode('/', qa_request());
	return @$parts[$part];
}


/**
 * Returns an array of parts (as separated by slashes) of the current Q2A request, starting at part $start
 * @param int $start
 * @return array
 */
function qa_request_parts($start = 0)
{
	return array_slice(explode('/', qa_request()), $start);
}


/**
 * Return string for incoming GET/POST/COOKIE value, stripping slashes if appropriate
 * @param $string
 * @return mixed|string
 */
function qa_gpc_to_string($string)
{
	if (qa_to_override(__FUNCTION__)) { $args=func_get_args(); return qa_call_override(__FUNCTION__, $args); }

	return get_magic_quotes_gpc() ? stripslashes($string) : $string;
}


/**
 * Return string with slashes added, if appropriate for later removal by qa_gpc_to_string()
 * @param $string
 * @return mixed|string
 */
function qa_string_to_gpc($string)
{
	if (qa_to_override(__FUNCTION__)) { $args=func_get_args(); return qa_call_override(__FUNCTION__, $args); }

	return get_magic_quotes_gpc() ? addslashes($string) : $string;
}


/**
 * Return string for incoming GET field, or null if it's not defined
 * @param $field
 * @return mixed|null|string
 */
function qa_get($field)
{
	if (qa_to_override(__FUNCTION__)) { $args=func_get_args(); return qa_call_override(__FUNCTION__, $args); }

	return isset($_GET[$field]) ? qa_gpc_to_string($_GET[$field]) : null;
}


/**
 * Return string for incoming POST field, or null if it's not defined.
 * While we're at it, trim() surrounding white space and converted to Unix line endings.
 * @param $field
 * @return mixed|null
 */
function qa_post_text($field)
{
	if (qa_to_override(__FUNCTION__)) { $args=func_get_args(); return qa_call_override(__FUNCTION__, $args); }

	return isset($_POST[$field]) ? preg_replace('/\r\n?/', "\n", trim(qa_gpc_to_string($_POST[$field]))) : null;
}

/**
 * Return an array for incoming POST field, or null if it's not an array or not defined.
 * While we're at it, trim() surrounding white space for each value and convert them to Unix line endings.
 * @param $field
 * @return array|mixed|null
 */
function qa_post_array($field)
{
	if (qa_to_override(__FUNCTION__)) { $args=func_get_args(); return qa_call_override(__FUNCTION__, $args); }

	if (!isset($_POST[$field]) || !is_array($_POST[$field])) {
		return null;
	}

	$result = array();
	foreach ($_POST[$field] as $key => $value)
		$result[$key] = preg_replace('/\r\n?/', "\n", trim(qa_gpc_to_string($value)));

	return $result;
}


/**
 * Return true if form button $name was clicked (as type=submit/image) to create this page request, or if a
 * simulated click was sent for the button (via 'qa_click' POST field)
 * @param $name
 * @return bool|mixed
 */
function qa_clicked($name)
{
	if (qa_to_override(__FUNCTION__)) { $args=func_get_args(); return qa_call_override(__FUNCTION__, $args); }

	return isset($_POST[$name]) || isset($_POST[$name . '_x']) || (qa_post_text('qa_click') == $name);
}


/**
 * Determine the remote IP address of the user accessing the site.
 * @return mixed  String representing IP if it's available, or null otherwise.
 */
function qa_remote_ip_address()
{
	if (qa_to_override(__FUNCTION__)) { $args=func_get_args(); return qa_call_override(__FUNCTION__, $args); }

	return isset($_SERVER['REMOTE_ADDR']) ? $_SERVER['REMOTE_ADDR'] : null;
}


/**
 * Checks whether an HTTP request has exceeded the post_max_size PHP variable. This happens whenever an HTTP request
 * is too big to be properly processed by PHP, usually because there is an attachment in the HTTP request. A warning
 * is added to the server's log displaying the size of the file that triggered this situation. It is important to note
 * that whenever this happens the $_POST and $_FILES superglobals are empty.
 */
function qa_post_limit_exceeded()
{
	if (in_array($_SERVER['REQUEST_METHOD'], array('POST', 'PUT')) && empty($_POST) && empty($_FILES)) {
		$postmaxsize = ini_get('post_max_size');  // Gets the current post_max_size configuration
		$unit = substr($postmaxsize, -1);
		if (!is_numeric($unit)) {
			$postmaxsize = substr($postmaxsize, 0, -1);
		}
		// Gets an integer value that can be compared against the size of the HTTP request
		$postmaxsize = convert_to_bytes($unit, $postmaxsize);
		return $_SERVER['CONTENT_LENGTH'] > $postmaxsize;
	}
}


/**
* Turns a numeric value and a unit (g/m/k) into bytes
* @param string $unit One of 'g', 'm', 'k'. It is case insensitive
* @param int $value The value to turn into bytes
* @return int The amount of bytes the unit and the value represent. If the unit is not one of 'g', 'm' or 'k' then
* the original value is returned
*/
function convert_to_bytes($unit, $value)
{
	$value = (int) $value;

	switch (strtolower($unit)) {
		case 'g':
			return $value * pow(1024, 3);
		case 'm':
			return $value * pow(1024, 2);
		case 'k':
			return $value * 1024;
		default:
			return $value;
	}
}


/**
 * Whether we are responding to an HTTP GET request
 * @return bool True if the request is GET
 */
function qa_is_http_get()
{
	if (qa_to_override(__FUNCTION__)) { $args=func_get_args(); return qa_call_override(__FUNCTION__, $args); }

	return $_SERVER['REQUEST_METHOD'] === 'GET';
}

/**
 * Return true if we are responding to an HTTP POST request
 */
function qa_is_http_post()
{
	if (qa_to_override(__FUNCTION__)) { $args=func_get_args(); return qa_call_override(__FUNCTION__, $args); }

	return $_SERVER['REQUEST_METHOD'] === 'POST' || !empty($_POST);
}


/**
 * Return true if we appear to be responding to a secure HTTP request (but hard to be sure)
 */
function qa_is_https_probably()
{
	if (qa_to_override(__FUNCTION__)) { $args=func_get_args(); return qa_call_override(__FUNCTION__, $args); }

	return (@$_SERVER['HTTPS'] && ($_SERVER['HTTPS'] != 'off')) || (@$_SERVER['SERVER_PORT'] == 443);
}


/**
 * Return true if it appears the page request is coming from a human using a web browser, rather than a search engine
 * or other bot. Based on a whitelist of terms in user agents, this can easily be tricked by a scraper or bad bot.
 */
function qa_is_human_probably()
{
	if (qa_to_override(__FUNCTION__)) { $args=func_get_args(); return qa_call_override(__FUNCTION__, $args); }

	require_once QA_INCLUDE_DIR . 'util/string.php';

	$useragent = @$_SERVER['HTTP_USER_AGENT'];

	return (strlen($useragent) == 0) || qa_string_matches_one($useragent, array(
		'MSIE', 'Firefox', 'Chrome', 'Safari', 'Opera', 'Gecko', 'MIDP', 'PLAYSTATION', 'Teleca',
		'BlackBerry', 'UP.Browser', 'Polaris', 'MAUI_WAP_Browser', 'iPad', 'iPhone', 'iPod',
	));
}


/**
 * Return true if it appears that the page request is coming from a mobile client rather than a desktop/laptop web browser
 */
function qa_is_mobile_probably()
{
	if (qa_to_override(__FUNCTION__)) { $args=func_get_args(); return qa_call_override(__FUNCTION__, $args); }

	require_once QA_INCLUDE_DIR . 'util/string.php';

	// inspired by: http://dangerousprototypes.com/docs/PhpBB3_MOD:_Replacement_mobile_browser_detection_for_mobile_themes

	$loweragent = strtolower(@$_SERVER['HTTP_USER_AGENT']);

	if (strpos($loweragent, 'ipad') !== false) // consider iPad as desktop
		return false;

	$mobileheaders = array('HTTP_X_OPERAMINI_PHONE', 'HTTP_X_WAP_PROFILE', 'HTTP_PROFILE');

	foreach ($mobileheaders as $header)
		if (isset($_SERVER[$header]))
			return true;

	if (qa_string_matches_one($loweragent, array(
		'android', 'phone', 'mobile', 'windows ce', 'palm', ' mobi', 'wireless', 'blackberry', 'opera mini', 'symbian',
		'nokia', 'samsung', 'ericsson,', 'vodafone/', 'kindle', 'ipod', 'wap1.', 'wap2.', 'sony', 'sanyo', 'sharp',
		'panasonic', 'philips', 'pocketpc', 'avantgo', 'blazer', 'ipaq', 'up.browser', 'up.link', 'mmp', 'smartphone', 'midp',
	)))
		return true;

	return qa_string_matches_one(strtolower(@$_SERVER['HTTP_ACCEPT']), array(
		'application/vnd.wap.xhtml+xml', 'text/vnd.wap.wml',
	));
}


// Language phrase support

/**
 * Return the translated string for $identifier, unless we're using external translation logic.
 * This will retrieve the 'site_language' option so make sure you've already loaded/set that if
 * loading an option now will cause a problem (see issue in qa_default_option()). The part of
 * $identifier before the slash (/) replaces the * in the qa-lang-*.php file references, and the
 * part after the / is the key of the array element to be taken from that file's returned result.
 * @param $identifier
 * @return string
 */
function qa_lang($identifier)
{
	if (qa_to_override(__FUNCTION__)) { $args=func_get_args(); return qa_call_override(__FUNCTION__, $args); }

	global $qa_lang_file_pattern, $qa_phrases_full;

	list($group, $label) = explode('/', $identifier, 2);

	if (isset($qa_phrases_full[$group][$label]))
		return $qa_phrases_full[$group][$label];

	if (!isset($qa_phrases_full[$group])) {
		// load the default language files
		if (isset($qa_lang_file_pattern[$group]))
			$include = str_replace('*', 'default', $qa_lang_file_pattern[$group]);
		else
			$include = QA_INCLUDE_DIR . 'lang/qa-lang-' . $group . '.php';

		$qa_phrases_full[$group] = is_file($include) ? (array)(include_once $include) : array();

		// look for a localized file in qa-lang/<lang>/
		$languagecode = qa_opt('site_language');
		if (strlen($languagecode)) {
			if (isset($qa_lang_file_pattern[$group]))
				$include = str_replace('*', $languagecode, $qa_lang_file_pattern[$group]);
			else
				$include = QA_LANG_DIR . $languagecode . '/qa-lang-' . $group . '.php';

			$phrases = is_file($include) ? (array)(include $include) : array();
			$qa_phrases_full[$group] = array_merge($qa_phrases_full[$group], $phrases);
		}

		// add any custom phrases from qa-lang/custom/
		$include = QA_LANG_DIR . 'custom/qa-lang-' . $group . '.php';
		$phrases = is_file($include) ? (array)(include $include) : array();
		$qa_phrases_full[$group] = array_merge($qa_phrases_full[$group], $phrases);

		if (isset($qa_phrases_full[$group][$label]))
			return $qa_phrases_full[$group][$label];
	}

	return '[' . $identifier . ']'; // as a last resort, return the identifier to help in development
}


/**
 * Return the translated string for $identifier, with $symbol substituted for $textparam
 * @param $identifier
 * @param $textparam
 * @param string $symbol
 * @return mixed
 */
function qa_lang_sub($identifier, $textparam, $symbol = '^')
{
	return str_replace($symbol, $textparam, qa_lang($identifier));
}


/**
 * Return the translated string for $identifier, converted to HTML
 * @param $identifier
 * @return mixed|string
 */
function qa_lang_html($identifier)
{
	return qa_html(qa_lang($identifier));
}


/**
 * Return the translated string for $identifier converted to HTML, with $symbol *then* substituted for $htmlparam
 * @param $identifier
 * @param $htmlparam
 * @param string $symbol
 * @return mixed
 */
function qa_lang_html_sub($identifier, $htmlparam, $symbol = '^')
{
	return str_replace($symbol, $htmlparam, qa_lang_html($identifier));
}


/**
 * Return an array containing the translated string for $identifier converted to HTML, then split into three,
 * with $symbol substituted for $htmlparam in the 'data' element, and obvious 'prefix' and 'suffix' elements
 * @param $identifier
 * @param $htmlparam
 * @param string $symbol
 * @return array
 */
function qa_lang_html_sub_split($identifier, $htmlparam, $symbol = '^')
{
	$html = qa_lang_html($identifier);

	$symbolpos = strpos($html, $symbol);
	if (!is_numeric($symbolpos))
		qa_fatal_error('Missing ' . $symbol . ' in language string ' . $identifier);

	return array(
		'prefix' => substr($html, 0, $symbolpos),
		'data' => $htmlparam,
		'suffix' => substr($html, $symbolpos + 1),
	);
}


// Request and path generation

/**
 * Return the relative path to the Q2A root (if it was previously set by qa_set_request())
 */
function qa_path_to_root()
{
	if (qa_to_override(__FUNCTION__)) { $args=func_get_args(); return qa_call_override(__FUNCTION__, $args); }

	global $qa_root_url_relative;
	return $qa_root_url_relative;
}


/**
 * Return an array of mappings of Q2A requests, as defined in the qa-config.php file
 */
function qa_get_request_map()
{
	if (qa_to_override(__FUNCTION__)) { $args=func_get_args(); return qa_call_override(__FUNCTION__, $args); }

	global $qa_request_map;
	return $qa_request_map;
}


/**
 * Return the relative URI path for $request, with optional parameters $params and $anchor.
 * Slashes in $request will not be urlencoded, but any other characters will.
 * If $neaturls is set, use that, otherwise retrieve the option. If $rooturl is set, take
 * that as the root of the Q2A site, otherwise use path to root which was set elsewhere.
 * @param $request
 * @param array $params
 * @param string $rooturl
 * @param int $neaturls
 * @param string $anchor
 * @return string
 */
function qa_path($request, $params = null, $rooturl = null, $neaturls = null, $anchor = null)
{
	if (qa_to_override(__FUNCTION__)) { $args=func_get_args(); return qa_call_override(__FUNCTION__, $args); }

	if (!isset($neaturls)) {
		require_once QA_INCLUDE_DIR . 'app/options.php';
		$neaturls = qa_opt('neat_urls');
	}

	if (!isset($rooturl))
		$rooturl = qa_path_to_root();

	$url = $rooturl . ((empty($rooturl) || (substr($rooturl, -1) == '/')) ? '' : '/');
	$paramsextra = '';

	$requestparts = explode('/', $request);
	$pathmap = qa_get_request_map();

	if (isset($pathmap[$requestparts[0]])) {
		$newpart = $pathmap[$requestparts[0]];

		if (strlen($newpart))
			$requestparts[0] = $newpart;
		elseif (count($requestparts) == 1)
			array_shift($requestparts);
	}

	foreach ($requestparts as $index => $requestpart) {
		$requestparts[$index] = urlencode($requestpart);
	}
	$requestpath = implode('/', $requestparts);

	switch ($neaturls) {
		case QA_URL_FORMAT_INDEX:
			if (!empty($request))
				$url .= 'index.php/' . $requestpath;
			break;

		case QA_URL_FORMAT_NEAT:
			$url .= $requestpath;
			break;

		case QA_URL_FORMAT_PARAM:
			if (!empty($request))
				$paramsextra = '?qa=' . $requestpath;
			break;

		default:
			$url .= 'index.php';

		case QA_URL_FORMAT_PARAMS:
			if (!empty($request)) {
				foreach ($requestparts as $partindex => $requestpart)
					$paramsextra .= (strlen($paramsextra) ? '&' : '?') . 'qa' . ($partindex ? ('_' . $partindex) : '') . '=' . $requestpart;
			}
			break;
	}

	if (isset($params))
		foreach ($params as $key => $value)
			$paramsextra .= (strlen($paramsextra) ? '&' : '?') . urlencode($key) . '=' . urlencode((string)$value);

	return $url . $paramsextra . (empty($anchor) ? '' : '#' . urlencode($anchor));
}


/**
 * Return HTML representation of relative URI path for $request - see qa_path() for other parameters
 * @param $request
 * @param array $params
 * @param string $rooturl
 * @param int $neaturls
 * @param string $anchor
 * @return mixed|string
 */
function qa_path_html($request, $params = null, $rooturl = null, $neaturls = null, $anchor = null)
{
	return qa_html(qa_path($request, $params, $rooturl, $neaturls, $anchor));
}


/**
 * Return the absolute URI for $request - see qa_path() for other parameters
 * @param $request
 * @param array $params
 * @param string $anchor
 * @return string
 */
function qa_path_absolute($request, $params = null, $anchor = null)
{
	return qa_path($request, $params, qa_opt('site_url'), null, $anchor);
}


/**
 * Get Q2A request for a question, and make it search-engine friendly, shortening it if necessary
 * by removing shorter words which are generally less meaningful.
 * @param int $questionid The question ID
 * @param string $title The question title
 * @return string
 */
function qa_q_request($questionid, $title)
{
	if (qa_to_override(__FUNCTION__)) { $args=func_get_args(); return qa_call_override(__FUNCTION__, $args); }

	require_once QA_INCLUDE_DIR . 'app/options.php';
	require_once QA_INCLUDE_DIR . 'util/string.php';

	$title = qa_block_words_replace($title, qa_get_block_words_preg());
	$slug = qa_slugify($title, qa_opt('q_urls_remove_accents'), qa_opt('q_urls_title_length'));

	return (int)$questionid . '/' . $slug;
}


/**
 * Return the HTML anchor that should be used for post $postid with $basetype (Q/A/C)
 * @param $basetype
 * @param $postid
 * @return mixed|string
 */
function qa_anchor($basetype, $postid)
{
	if (qa_to_override(__FUNCTION__)) { $args=func_get_args(); return qa_call_override(__FUNCTION__, $args); }

	return strtolower($basetype) . $postid; // used to be $postid only but this violated HTML spec
}


/**
 * Return the URL for question $questionid with $title, possibly using $absolute URLs.
 * To link to a specific answer or comment in a question, set $showtype and $showid accordingly.
 * @param $questionid
 * @param $title
 * @param bool $absolute
 * @param string $showtype
 * @param int $showid
 * @return mixed|string
 */
function qa_q_path($questionid, $title, $absolute = false, $showtype = null, $showid = null)
{
	if (qa_to_override(__FUNCTION__)) { $args=func_get_args(); return qa_call_override(__FUNCTION__, $args); }

	if (($showtype == 'Q' || $showtype == 'A' || $showtype == 'C') && isset($showid)) {
		$params = array('show' => $showid); // due to pagination
		$anchor = qa_anchor($showtype, $showid);

	} else {
		$params = null;
		$anchor = null;
	}

	return qa_path(qa_q_request($questionid, $title), $params, $absolute ? qa_opt('site_url') : null, null, $anchor);
}


/**
 * Return the HTML representation of the URL for $questionid - other parameters as for qa_q_path()
 * @param $questionid
 * @param $title
 * @param bool $absolute
 * @param string $showtype
 * @param int $showid
 * @return mixed|string
 */
function qa_q_path_html($questionid, $title, $absolute = false, $showtype = null, $showid = null)
{
	return qa_html(qa_q_path($questionid, $title, $absolute, $showtype, $showid));
}


/**
 * Return the request for the specified $feed
 * @param $feed
 * @return mixed|string
 */
function qa_feed_request($feed)
{
	if (qa_to_override(__FUNCTION__)) { $args=func_get_args(); return qa_call_override(__FUNCTION__, $args); }

	return 'feed/' . $feed . '.rss';
}


/**
 * Return an HTML-ready relative URL for the current page, preserving GET parameters - this is useful for action="..." in HTML forms
 */
function qa_self_html()
{
	if (qa_to_override(__FUNCTION__)) { $args=func_get_args(); return qa_call_override(__FUNCTION__, $args); }

	global $qa_used_url_format;

	return qa_path_html(qa_request(), $_GET, null, $qa_used_url_format);
}


/**
 * Return HTML for hidden fields to insert into a <form method="get"...> on the page.
 * This is needed because any parameters on the URL will be lost when the form is submitted.
 * @param $request
 * @param array $params
 * @param string $rooturl
 * @param int $neaturls
 * @param string $anchor
 * @return mixed|string
 */
function qa_path_form_html($request, $params = null, $rooturl = null, $neaturls = null, $anchor = null)
{
	if (qa_to_override(__FUNCTION__)) { $args=func_get_args(); return qa_call_override(__FUNCTION__, $args); }

	$path = qa_path($request, $params, $rooturl, $neaturls, $anchor);
	$formhtml = '';

	$questionpos = strpos($path, '?');
	if (is_numeric($questionpos)) {
		$params = explode('&', substr($path, $questionpos + 1));

		foreach ($params as $param)
			if (preg_match('/^([^\=]*)(\=(.*))?$/', $param, $matches))
				$formhtml .= '<input type="hidden" name="' . qa_html(urldecode($matches[1])) . '" value="' . qa_html(urldecode(@$matches[3])) . '"/>';
	}

	return $formhtml;
}


/**
 * Redirect the user's web browser to $request and then we're done - see qa_path() for other parameters
 * @param $request
 * @param array $params
 * @param string $rooturl
 * @param int $neaturls
 * @param string $anchor
 * @return mixed
 */
function qa_redirect($request, $params = null, $rooturl = null, $neaturls = null, $anchor = null)
{
	if (qa_to_override(__FUNCTION__)) { $args=func_get_args(); return qa_call_override(__FUNCTION__, $args); }

	qa_redirect_raw(qa_path($request, $params, $rooturl, $neaturls, $anchor));
}


/**
 * Redirect the user's web browser to page $path which is already a URL
 * @param $url
 * @return mixed
 */
function qa_redirect_raw($url)
{
	if (qa_to_override(__FUNCTION__)) { $args=func_get_args(); return qa_call_override(__FUNCTION__, $args); }

	header('Location: ' . $url);
	qa_exit('redirect');
}


// General utilities

/**
 * Return the contents of remote $url, using file_get_contents() if possible, otherwise curl functions
 * @param $url
 * @return mixed|string
 */
function qa_retrieve_url($url)
{
	if (qa_to_override(__FUNCTION__)) { $args=func_get_args(); return qa_call_override(__FUNCTION__, $args); }

	// ensure we're fetching a remote URL
	if (!preg_match('#^https?://#', $url)) {
		return '';
	}

	$contents = @file_get_contents($url);

	if (!strlen($contents) && function_exists('curl_exec')) { // try curl as a backup (if allow_url_fopen not set)
		$curl = curl_init($url);
		curl_setopt($curl, CURLOPT_RETURNTRANSFER, true);
		curl_setopt($curl, CURLOPT_SSL_VERIFYPEER, false);
		$contents = @curl_exec($curl);
		curl_close($curl);
	}

	return $contents;
}


/**
 * Shortcut to get or set an option value without specifying database
 * @param $name
 * @param mixed $value
 * @return
 */
function qa_opt($name, $value = null)
{
	global $qa_options_cache;

	if (!isset($value) && isset($qa_options_cache[$name]))
		return $qa_options_cache[$name]; // quick shortcut to reduce calls to qa_get_options()

	require_once QA_INCLUDE_DIR . 'app/options.php';

	if (isset($value))
		qa_set_option($name, $value);

	$options = qa_get_options(array($name));

	return $options[$name];
}

/**
 * Simple method to output a preformatted variable
 * @param $var
 */
function qa_debug($var)
{
	echo "\n" . '<pre style="padding: 10px; background-color: #eee; color: #444; font-size: 11px; text-align: left">';
	echo $var === null ? 'NULL' : print_r($var, true);
	echo '</pre>' . "\n";
}


// Event and process stage reporting

/**
 * Suspend the reporting of events to event modules via qa_report_event(...) if $suspend is
 * true, otherwise reinstate it. A counter is kept to allow multiple calls.
 * @param bool $suspend
 */
function qa_suspend_event_reports($suspend = true)
{
	global $qa_event_reports_suspended;

	$qa_event_reports_suspended += ($suspend ? 1 : -1);
}


/**
 * Send a notification of event $event by $userid, $handle and $cookieid to all event modules, with extra $params
 * @param $event
 * @param $userid
 * @param $handle
 * @param $cookieid
 * @param array $params
 * @return mixed|void
 */
function qa_report_event($event, $userid, $handle, $cookieid, $params = array())
{
	if (qa_to_override(__FUNCTION__)) { $args=func_get_args(); return qa_call_override(__FUNCTION__, $args); }

	global $qa_event_reports_suspended;

	if ($qa_event_reports_suspended > 0)
		return;

	$eventmodules = qa_load_modules_with('event', 'process_event');
	foreach ($eventmodules as $eventmodule)
		$eventmodule->process_event($event, $userid, $handle, $cookieid, $params);
}


function qa_report_process_stage($method) // can have extra params
{
	global $qa_process_reports_suspended;

	if (@$qa_process_reports_suspended)
		return;

	$qa_process_reports_suspended = true; // prevent loop, e.g. because of an error

	$args = func_get_args();
	$args = array_slice($args, 1);

	$processmodules = qa_load_modules_with('process', $method);
	foreach ($processmodules as $processmodule) {
		call_user_func_array(array($processmodule, $method), $args);
	}

	$qa_process_reports_suspended = null;
}<|MERGE_RESOLUTION|>--- conflicted
+++ resolved
@@ -20,9 +20,8 @@
 */
 
 
-<<<<<<< HEAD
-define('QA_VERSION', '1.7.4'); // also used as suffix for .js and .css requests
-define('QA_BUILD_DATE', '2016-03-14');
+define('QA_VERSION', '1.7.5'); // also used as suffix for .js and .css requests
+define('QA_BUILD_DATE', '2017-08-08');
 
 
 /**
@@ -96,27 +95,6 @@
 			$value += min($part, 999) * $units;
 			$units /= 1000;
 		}
-=======
-	define('QA_VERSION', '1.7.5'); // also used as suffix for .js and .css requests
-	define('QA_BUILD_DATE', '2017-08-08');
-
-
-	/**
-	 * Autoloads some Q2A classes so it's possible to use them without adding a require_once first. From version 1.7 onwards.
-	 * These loosely follow PHP-FIG's PSR-0 standard where faux namespaces are separated by underscores. This is being done
-	 * slowly and carefully to maintain backwards compatibility, and does not apply to plugins, themes, nor most of the core
-	 * for that matter.
-	 *
-	 * Classes are stored in the qa-include/Q2A folder, and then in subfolders depending on their categorization.
-	 * Class names should be of the form Q2A_<Namespace>_<Class>, e.g. Q2A_Util_Debug. There may be multiple "namespaces".
-	 * Classes are mapped to PHP files with the underscores converted to directory separators. The Q2A_Util_Debug class is in
-	 * the file qa-include/Q2A/Util/Debug.php. A class named Q2A_Db_User_Messages would be in a file qa-include/Q2A/Db/User/Messages.php.
-	 */
-	function qa_autoload($class)
-	{
-		if (strpos($class, 'Q2A_') === 0)
-			require QA_INCLUDE_DIR.strtr($class, '_', '/') . '.php';
->>>>>>> e17b0e33
 	}
 
 	return $value;
