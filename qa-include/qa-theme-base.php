--- conflicted
+++ resolved
@@ -237,11 +237,7 @@
 		$extratags = isset($this->content['html_tags']) ? $this->content['html_tags'] : '';
 
 		$this->output(
-<<<<<<< HEAD
-			'<html' . $extratags . '>',
-=======
-			'<html lang="'.$this->content['language'].'">',
->>>>>>> e0e124c4
+			'<html ' . $extratags . '>',
 			$attribution
 		);
 
