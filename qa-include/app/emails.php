--- conflicted
+++ resolved
@@ -57,30 +57,10 @@
 		return;
 	}
 
-<<<<<<< HEAD
-	if (isset($email) && qa_email_validate($email)) {
-		$subs['^site_title'] = qa_opt('site_title');
-		$subs['^site_url'] = qa_opt('site_url');
-		$subs['^handle'] = $handle;
-		$subs['^email'] = $email;
-		$subs['^open'] = "\n";
-		$subs['^close'] = "\n";
-
-		return qa_send_email(array(
-			'fromemail' => qa_opt('from_email'),
-			'fromname' => qa_opt('site_title'),
-			'toemail' => $email,
-			'toname' => $handle,
-			'subject' => strtr($subject, $subs),
-			'body' => (empty($handle) ? '' : qa_lang_sub('emails/to_handle_prefix', $handle)) . strtr($body, $subs),
-			'html' => $html,
-		));
-=======
 	if ($userid) {
 		$sender = Q2A_Notifications_Email::CreateByUserID($userid, $email, $handle);
 	} else {
 		$sender = Q2A_Notifications_Email::CreateByEmailAddress($email, $handle);
->>>>>>> 28bfdd98
 	}
 
 	return $sender->sendMessage($subject, $body, $subs, $html);
@@ -96,53 +76,7 @@
 {
 	if (qa_to_override(__FUNCTION__)) { $args=func_get_args(); return qa_call_override(__FUNCTION__, $args); }
 
-<<<<<<< HEAD
-	// @error_log(print_r($params, true));
-
-	require_once QA_INCLUDE_DIR . 'vendor/PHPMailer/PHPMailerAutoload.php';
-
-	$mailer = new PHPMailer();
-	$mailer->CharSet = 'utf-8';
-
-	$mailer->From = $params['fromemail'];
-	$mailer->Sender = $params['fromemail'];
-	$mailer->FromName = $params['fromname'];
-	$mailer->addAddress($params['toemail'], $params['toname']);
-	if (!empty($params['replytoemail'])) {
-		$mailer->addReplyTo($params['replytoemail'], $params['replytoname']);
-	}
-	$mailer->Subject = $params['subject'];
-	$mailer->Body = $params['body'];
-
-	if ($params['html'])
-		$mailer->isHTML(true);
-
-	if (qa_opt('smtp_active')) {
-		$mailer->isSMTP();
-		$mailer->Host = qa_opt('smtp_address');
-		$mailer->Port = qa_opt('smtp_port');
-
-		if (qa_opt('smtp_secure')) {
-			$mailer->SMTPSecure = qa_opt('smtp_secure');
-		} else {
-			$mailer->SMTPOptions = array(
-				'ssl' => array(
-					'verify_peer' => false,
-					'verify_peer_name' => false,
-					'allow_self_signed' => true,
-				),
-			);
-		}
-
-		if (qa_opt('smtp_authenticate')) {
-			$mailer->SMTPAuth = true;
-			$mailer->Username = qa_opt('smtp_username');
-			$mailer->Password = qa_opt('smtp_password');
-		}
-	}
-=======
 	$mailer = new Q2A_Notifications_Mailer($params);
->>>>>>> 28bfdd98
 
 	$send_status = $mailer->send();
 	if (!$send_status) {
