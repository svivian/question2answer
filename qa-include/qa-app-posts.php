--- conflicted
+++ resolved
@@ -1,485 +1,450 @@
-<?php
-
-/*
-	Question2Answer (c) Gideon Greenspan
-
-	http://www.question2answer.org/
-
-
-	File: qa-include/qa-app-posts.php
-	Version: See define()s at top of qa-include/qa-base.php
-	Description: Higher-level functions to create and manipulate posts
-
-
-	This program is free software; you can redistribute it and/or
-	modify it under the terms of the GNU General Public License
-	as published by the Free Software Foundation; either version 2
-	of the License, or (at your option) any later version.
-
-	This program is distributed in the hope that it will be useful,
-	but WITHOUT ANY WARRANTY; without even the implied warranty of
-	MERCHANTABILITY or FITNESS FOR A PARTICULAR PURPOSE.  See the
-	GNU General Public License for more details.
-
-	More about this license: http://www.question2answer.org/license.php
-*/
-
-	if (!defined('QA_VERSION')) { // don't allow this page to be requested directly from browser
-		header('Location: ../');
-		exit;
-	}
-
-	require_once QA_INCLUDE_DIR.'qa-db.php';
-	require_once QA_INCLUDE_DIR.'qa-db-selects.php';
-	require_once QA_INCLUDE_DIR.'qa-app-format.php';
-	require_once QA_INCLUDE_DIR.'qa-app-post-create.php';
-	require_once QA_INCLUDE_DIR.'qa-app-post-update.php';
-	require_once QA_INCLUDE_DIR.'qa-app-users.php';
-	require_once QA_INCLUDE_DIR.'qa-util-string.php';
-
-
-	function qa_post_create($type, $parentid, $title, $content, $format='', $categoryid=null, $tags=null, $userid=null, $notify=null, $email=null, $extravalue=null, $name=null)
-/*
-	Create a new post in the database, and return its postid.
-
-	Set $type to 'Q' for a new question, 'A' for an answer, or 'C' for a comment. You can also use 'Q_QUEUED',
-	'A_QUEUED' or 'C_QUEUED' to create a post which is queued for moderator approval. For questions, set $parentid to
-	the postid of the answer to which the question is related, or null if (as in most cases) the question is not related
-	to an answer. For answers, set $parentid to the postid of the question being answered. For comments, set $parentid
-	to the postid of the question or answer to which the comment relates. The $content and $format parameters go
-	together - if $format is '' then $content should be in plain UTF-8 text, and if $format is 'html' then $content
-	should be in UTF-8 HTML. Other values of $format may be allowed if an appropriate viewer module is installed. The
-	$title, $categoryid and $tags parameters are only relevant when creating a question - $tags can either be an array
-	of tags, or a string of tags separated by commas. The new post will be assigned to $userid if it is not null,
-	otherwise it will be by a non-user. If $notify is true then the author will be sent notifications relating to the
-	post - either to $email if it is specified and valid, or to the current email address of $userid if $email is '@'.
-	If you're creating a question, the $extravalue parameter will be set as the custom extra field, if not null. For all
-	post types you can specify the $name of the post's author, which is relevant if the $userid is null.
-*/
-	{
-		$handle=qa_userid_to_handle($userid);
-		$text=qa_post_content_to_text($content, $format);
-
-		switch ($type) {
-			case 'Q':
-			case 'Q_QUEUED':
-				$followanswer=isset($parentid) ? qa_post_get_full($parentid, 'A') : null;
-				$tagstring=qa_post_tags_to_tagstring($tags);
-				$postid=qa_question_create($followanswer, $userid, $handle, null, $title, $content, $format, $text, $tagstring,
-					$notify, $email, $categoryid, $extravalue, $type=='Q_QUEUED', $name);
-				break;
-
-			case 'A':
-			case 'A_QUEUED':
-				$question=qa_post_get_full($parentid, 'Q');
-				$postid=qa_answer_create($userid, $handle, null, $content, $format, $text, $notify, $email, $question, $type=='A_QUEUED', $name);
-				break;
-
-			case 'C':
-			case 'C_QUEUED':
-				$parent=qa_post_get_full($parentid, 'QA');
-				$commentsfollows=qa_db_single_select(qa_db_full_child_posts_selectspec(null, $parentid));
-				$question=qa_post_parent_to_question($parent);
-				$postid=qa_comment_create($userid, $handle, null, $content, $format, $text, $notify, $email, $question, $parent, $commentsfollows, $type=='C_QUEUED', $name);
-				break;
-
-			default:
-				qa_fatal_error('Post type not recognized: '.$type);
-				break;
-		}
-
-		return $postid;
-	}
-
-
-	function qa_post_set_content($postid, $title, $content, $format=null, $tags=null, $notify=null, $email=null, $byuserid=null, $extravalue=null, $name=null)
-/*
-	Change the data stored for post $postid based on any of the $title, $content, $format, $tags, $notify, $email,
-	$extravalue and $name parameters passed which are not null. The meaning of these parameters is the same as for
-	qa_post_create() above. Pass the identify of the user making this change in $byuserid (or null for silent).
-*/
-	{
-		$oldpost=qa_post_get_full($postid, 'QAC');
-
-		if (!isset($title))
-			$title=$oldpost['title'];
-
-		if (!isset($content))
-			$content=$oldpost['content'];
-
-		if (!isset($format))
-			$format=$oldpost['format'];
-
-		if (!isset($tags))
-			$tags=qa_tagstring_to_tags($oldpost['tags']);
-
-		if (isset($notify) || isset($email))
-			$setnotify=qa_combine_notify_email($oldpost['userid'], isset($notify) ? $notify : isset($oldpost['notify']),
-				isset($email) ? $email : $oldpost['notify']);
-		else
-			$setnotify=$oldpost['notify'];
-<<<<<<< HEAD
-
-		$byhandle=qa_post_userid_to_handle($byuserid);
-=======
-	
-		$byhandle=qa_userid_to_handle($byuserid);
->>>>>>> de7b2702
-		$text=qa_post_content_to_text($content, $format);
-
-		switch ($oldpost['basetype']) {
-			case 'Q':
-				$tagstring=qa_post_tags_to_tagstring($tags);
-				qa_question_set_content($oldpost, $title, $content, $format, $text, $tagstring, $setnotify, $byuserid, $byhandle, null, $extravalue, $name);
-				break;
-
-			case 'A':
-				$question=qa_post_get_full($oldpost['parentid'], 'Q');
-				qa_answer_set_content($oldpost, $content, $format, $text, $setnotify, $byuserid, $byhandle, null, $question, $name);
-				break;
-
-			case 'C':
-				$parent=qa_post_get_full($oldpost['parentid'], 'QA');
-				$question=qa_post_parent_to_question($parent);
-				qa_comment_set_content($oldpost, $content, $format, $text, $setnotify, $byuserid, $byhandle, null, $question, $parent, $name);
-				break;
-		}
-	}
-
-
-	function qa_post_set_category($postid, $categoryid, $byuserid=null)
-/*
-	Change the category of $postid to $categoryid. The category of all related posts (shown together on the same
-	question page) will also be changed. Pass the identify of the user making this change in $byuserid (or null for an
-	anonymous change).
-*/
-	{
-		$oldpost=qa_post_get_full($postid, 'QAC');
-
-		if ($oldpost['basetype']=='Q') {
-			$byhandle=qa_userid_to_handle($byuserid);
-			$answers=qa_post_get_question_answers($postid);
-			$commentsfollows=qa_post_get_question_commentsfollows($postid);
-			$closepost=qa_post_get_question_closepost($postid);
-			qa_question_set_category($oldpost, $categoryid, $byuserid, $byhandle, null, $answers, $commentsfollows, $closepost);
-
-		} else
-			qa_post_set_category($oldpost['parentid'], $categoryid, $byuserid); // keep looking until we find the parent question
-	}
-
-
-	function qa_post_set_selchildid($questionid, $answerid, $byuserid=null)
-/*
-	Set the selected best answer of $questionid to $answerid (or to none if $answerid is null). Pass the identify of the
-	user in $byuserid (or null for an anonymous change).
-*/
-	{
-		$oldquestion=qa_post_get_full($questionid, 'Q');
-		$byhandle=qa_userid_to_handle($byuserid);
-		$answers=qa_post_get_question_answers($questionid);
-
-		if (isset($answerid) && !isset($answers[$answerid]))
-			qa_fatal_error('Answer ID could not be found: '.$answerid);
-
-		qa_question_set_selchildid($byuserid, $byuserid, null, $oldquestion, $answerid, $answers);
-	}
-
-
-	function qa_post_set_closed($questionid, $closed=true, $originalpostid=null, $note=null, $byuserid=null)
-/*
-	Closed $questionid if $closed is true, otherwise reopen it. If $closed is true, pass either the $originalpostid of
-	the question that it is a duplicate of, or a $note to explain why it's closed. Pass the identify of the user in
-	$byuserid (or null for an anonymous change).
-*/
-	{
-		$oldquestion=qa_post_get_full($questionid, 'Q');
-		$oldclosepost=qa_post_get_question_closepost($questionid);
-<<<<<<< HEAD
-		$byhandle=qa_post_userid_to_handle($byuserid);
-
-=======
-		$byhandle=qa_userid_to_handle($byuserid);
-		
->>>>>>> de7b2702
-		if ($closed) {
-			if (isset($originalpostid))
-				qa_question_close_duplicate($oldquestion, $oldclosepost, $originalpostid, $byuserid, $byhandle, null);
-			elseif (isset($note))
-				qa_question_close_other($oldquestion, $oldclosepost, $note, $byuserid, $byhandle, null);
-			else
-				qa_fatal_error('Question must be closed as a duplicate or with a note');
-
-		} else
-			qa_question_close_clear($oldquestion, $oldclosepost, $byuserid, $byhandle, null);
-	}
-
-
-	function qa_post_set_hidden($postid, $hidden=true, $byuserid=null)
-/*
-	Hide $postid if $hidden is true, otherwise show the post. Pass the identify of the user making this change in
-	$byuserid (or null for a silent change). This function is included mainly for backwards compatibility.
-*/
-	{
-		qa_post_set_status($postid, $hidden ? QA_POST_STATUS_HIDDEN : QA_POST_STATUS_NORMAL, $byuserid);
-	}
-
-
-	function qa_post_set_status($postid, $status, $byuserid=null)
-/*
-	Change the status of $postid to $status, which should be one of the QA_POST_STATUS_* constants defined in
-	qa-app-post-update.php. Pass the identify of the user making this change in $byuserid (or null for a silent change).
-*/
-	{
-		$oldpost=qa_post_get_full($postid, 'QAC');
-<<<<<<< HEAD
-		$byhandle=qa_post_userid_to_handle($byuserid);
-
-=======
-		$byhandle=qa_userid_to_handle($byuserid);
-		
->>>>>>> de7b2702
-		switch ($oldpost['basetype']) {
-			case 'Q':
-				$answers=qa_post_get_question_answers($postid);
-				$commentsfollows=qa_post_get_question_commentsfollows($postid);
-				$closepost=qa_post_get_question_closepost($postid);
-				qa_question_set_status($oldpost, $status, $byuserid, $byhandle, null, $answers, $commentsfollows, $closepost);
-				break;
-
-			case 'A':
-				$question=qa_post_get_full($oldpost['parentid'], 'Q');
-				$commentsfollows=qa_post_get_answer_commentsfollows($postid);
-				qa_answer_set_status($oldpost, $status, $byuserid, $byhandle, null, $question, $commentsfollows);
-				break;
-
-			case 'C':
-				$parent=qa_post_get_full($oldpost['parentid'], 'QA');
-				$question=qa_post_parent_to_question($parent);
-				qa_comment_set_status($oldpost, $status, $byuserid, $byhandle, null, $question, $parent);
-				break;
-		}
-	}
-
-
-	function qa_post_set_created($postid, $created)
-/*
-	Set the created date of $postid to $created, which is a unix timestamp.
-*/
-	{
-		$oldpost=qa_post_get_full($postid);
-
-		qa_db_post_set_created($postid, $created);
-
-		switch ($oldpost['basetype']) {
-			case 'Q':
-				qa_db_hotness_update($postid);
-				break;
-
-			case 'A':
-				qa_db_hotness_update($oldpost['parentid']);
-				break;
-		}
-	}
-
-
-	function qa_post_delete($postid)
-/*
-	Delete $postid from the database, hiding it first if appropriate.
-*/
-	{
-		$oldpost=qa_post_get_full($postid, 'QAC');
-
-		if (!$oldpost['hidden']) {
-			qa_post_set_hidden($postid, true, null);
-			$oldpost=qa_post_get_full($postid, 'QAC');
-		}
-
-		switch ($oldpost['basetype']) {
-			case 'Q':
-				$answers=qa_post_get_question_answers($postid);
-				$commentsfollows=qa_post_get_question_commentsfollows($postid);
-				$closepost=qa_post_get_question_closepost($postid);
-
-				if (count($answers) || count($commentsfollows))
-					qa_fatal_error('Could not delete question ID due to dependents: '.$postid);
-
-				qa_question_delete($oldpost, null, null, null, $closepost);
-				break;
-
-			case 'A':
-				$question=qa_post_get_full($oldpost['parentid'], 'Q');
-				$commentsfollows=qa_post_get_answer_commentsfollows($postid);
-
-				if (count($commentsfollows))
-					qa_fatal_error('Could not delete answer ID due to dependents: '.$postid);
-
-				qa_answer_delete($oldpost, $question, null, null, null);
-				break;
-
-			case 'C':
-				$parent=qa_post_get_full($oldpost['parentid'], 'QA');
-				$question=qa_post_parent_to_question($parent);
-				qa_comment_delete($oldpost, $question, $parent, null, null, null);
-				break;
-		}
-	}
-
-
-	function qa_post_get_full($postid, $requiredbasetypes=null)
-/*
-	Return the full information from the database for $postid in an array.
-*/
-	{
-		$post=qa_db_single_select(qa_db_full_post_selectspec(null, $postid));
-
-		if (!is_array($post))
-			qa_fatal_error('Post ID could not be found: '.$postid);
-
-		if (isset($requiredbasetypes) && !is_numeric(strpos($requiredbasetypes, $post['basetype'])))
-			qa_fatal_error('Post of wrong type: '.$post['basetype']);
-
-		return $post;
-	}
-
-<<<<<<< HEAD
-
-	function qa_post_userid_to_handle($userid)
-/*
-	Return the handle corresponding to $userid, unless it is null in which case return null.
-*/
-	{
-		if (isset($userid)) {
-			if (QA_FINAL_EXTERNAL_USERS) {
-				require_once QA_INCLUDE_DIR.'qa-app-users.php';
-
-				$handles=qa_get_public_from_userids(array($userid));
-
-				return @$handles[$userid];
-
-			} else {
-				$user=qa_db_single_select(qa_db_user_account_selectspec($userid, true));
-
-				if (!is_array($user))
-					qa_fatal_error('User ID could not be found: '.$userid);
-
-				return $user['handle'];
-			}
-		}
-
-		return null;
-	}
-
-
-=======
-	
->>>>>>> de7b2702
-	function qa_post_content_to_text($content, $format)
-/*
-	Return the textual rendition of $content in $format (used for indexing).
-*/
-	{
-		$viewer=qa_load_viewer($content, $format);
-
-		if (!isset($viewer))
-			qa_fatal_error('Content could not be parsed in format: '.$format);
-
-		return $viewer->get_text($content, $format, array());
-	}
-
-
-	function qa_post_tags_to_tagstring($tags)
-/*
-	Return tagstring to store in the database based on $tags as an array or a comma-separated string.
-*/
-	{
-		if (is_array($tags))
-			$tags=implode(',', $tags);
-
-		return qa_tags_to_tagstring(array_unique(preg_split('/\s*,\s*/', qa_strtolower(strtr($tags, '/', ' ')), -1, PREG_SPLIT_NO_EMPTY)));
-	}
-
-
-	function qa_post_get_question_answers($questionid)
-/*
-	Return the full database records for all answers to question $questionid
-*/
-	{
-		$answers=array();
-
-		$childposts=qa_db_single_select(qa_db_full_child_posts_selectspec(null, $questionid));
-
-		foreach ($childposts as $postid => $post)
-			if ($post['basetype']=='A')
-				$answers[$postid]=$post;
-
-		return $answers;
-	}
-
-
-	function qa_post_get_question_commentsfollows($questionid)
-/*
-	Return the full database records for all comments or follow-on questions for question $questionid or its answers
-*/
-	{
-		$commentsfollows=array();
-
-		list($childposts, $achildposts)=qa_db_multi_select(array(
-			qa_db_full_child_posts_selectspec(null, $questionid),
-			qa_db_full_a_child_posts_selectspec(null, $questionid),
-		));
-
-		foreach ($childposts as $postid => $post)
-			if ($post['basetype']=='C')
-				$commentsfollows[$postid]=$post;
-
-		foreach ($achildposts as $postid => $post)
-			if ( ($post['basetype']=='Q') || ($post['basetype']=='C') )
-				$commentsfollows[$postid]=$post;
-
-		return $commentsfollows;
-	}
-
-
-	function qa_post_get_question_closepost($questionid)
-/*
-	Return the full database record for the post which closed $questionid, if there is any
-*/
-	{
-		return qa_db_single_select(qa_db_post_close_post_selectspec($questionid));
-	}
-
-
-	function qa_post_get_answer_commentsfollows($answerid)
-/*
-	Return the full database records for all comments or follow-on questions for answer $answerid
-*/
-	{
-		$commentsfollows=array();
-
-		$childposts=qa_db_single_select(qa_db_full_child_posts_selectspec(null, $answerid));
-
-		foreach ($childposts as $postid => $post)
-			if ( ($post['basetype']=='Q') || ($post['basetype']=='C') )
-				$commentsfollows[$postid]=$post;
-
-		return $commentsfollows;
-	}
-
-
-	function qa_post_parent_to_question($parent)
-/*
-	Return $parent if it's the database record for a question, otherwise return the database record for its parent
-*/
-	{
-		if ($parent['basetype']=='Q')
-			$question=$parent;
-		else
-			$question=qa_post_get_full($parent['parentid'], 'Q');
-
-		return $question;
-	}
-
-
-/*
-	Omit PHP closing tag to help avoid accidental output
+<?php
+
+/*
+	Question2Answer (c) Gideon Greenspan
+
+	http://www.question2answer.org/
+
+
+	File: qa-include/qa-app-posts.php
+	Version: See define()s at top of qa-include/qa-base.php
+	Description: Higher-level functions to create and manipulate posts
+
+
+	This program is free software; you can redistribute it and/or
+	modify it under the terms of the GNU General Public License
+	as published by the Free Software Foundation; either version 2
+	of the License, or (at your option) any later version.
+
+	This program is distributed in the hope that it will be useful,
+	but WITHOUT ANY WARRANTY; without even the implied warranty of
+	MERCHANTABILITY or FITNESS FOR A PARTICULAR PURPOSE.  See the
+	GNU General Public License for more details.
+
+	More about this license: http://www.question2answer.org/license.php
+*/
+
+	if (!defined('QA_VERSION')) { // don't allow this page to be requested directly from browser
+		header('Location: ../');
+		exit;
+	}
+
+	require_once QA_INCLUDE_DIR.'qa-db.php';
+	require_once QA_INCLUDE_DIR.'qa-db-selects.php';
+	require_once QA_INCLUDE_DIR.'qa-app-format.php';
+	require_once QA_INCLUDE_DIR.'qa-app-post-create.php';
+	require_once QA_INCLUDE_DIR.'qa-app-post-update.php';
+	require_once QA_INCLUDE_DIR.'qa-app-users.php';
+	require_once QA_INCLUDE_DIR.'qa-util-string.php';
+
+
+	function qa_post_create($type, $parentid, $title, $content, $format='', $categoryid=null, $tags=null, $userid=null, $notify=null, $email=null, $extravalue=null, $name=null)
+/*
+	Create a new post in the database, and return its postid.
+
+	Set $type to 'Q' for a new question, 'A' for an answer, or 'C' for a comment. You can also use 'Q_QUEUED',
+	'A_QUEUED' or 'C_QUEUED' to create a post which is queued for moderator approval. For questions, set $parentid to
+	the postid of the answer to which the question is related, or null if (as in most cases) the question is not related
+	to an answer. For answers, set $parentid to the postid of the question being answered. For comments, set $parentid
+	to the postid of the question or answer to which the comment relates. The $content and $format parameters go
+	together - if $format is '' then $content should be in plain UTF-8 text, and if $format is 'html' then $content
+	should be in UTF-8 HTML. Other values of $format may be allowed if an appropriate viewer module is installed. The
+	$title, $categoryid and $tags parameters are only relevant when creating a question - $tags can either be an array
+	of tags, or a string of tags separated by commas. The new post will be assigned to $userid if it is not null,
+	otherwise it will be by a non-user. If $notify is true then the author will be sent notifications relating to the
+	post - either to $email if it is specified and valid, or to the current email address of $userid if $email is '@'.
+	If you're creating a question, the $extravalue parameter will be set as the custom extra field, if not null. For all
+	post types you can specify the $name of the post's author, which is relevant if the $userid is null.
+*/
+	{
+		$handle=qa_userid_to_handle($userid);
+		$text=qa_post_content_to_text($content, $format);
+
+		switch ($type) {
+			case 'Q':
+			case 'Q_QUEUED':
+				$followanswer=isset($parentid) ? qa_post_get_full($parentid, 'A') : null;
+				$tagstring=qa_post_tags_to_tagstring($tags);
+				$postid=qa_question_create($followanswer, $userid, $handle, null, $title, $content, $format, $text, $tagstring,
+					$notify, $email, $categoryid, $extravalue, $type=='Q_QUEUED', $name);
+				break;
+
+			case 'A':
+			case 'A_QUEUED':
+				$question=qa_post_get_full($parentid, 'Q');
+				$postid=qa_answer_create($userid, $handle, null, $content, $format, $text, $notify, $email, $question, $type=='A_QUEUED', $name);
+				break;
+
+			case 'C':
+			case 'C_QUEUED':
+				$parent=qa_post_get_full($parentid, 'QA');
+				$commentsfollows=qa_db_single_select(qa_db_full_child_posts_selectspec(null, $parentid));
+				$question=qa_post_parent_to_question($parent);
+				$postid=qa_comment_create($userid, $handle, null, $content, $format, $text, $notify, $email, $question, $parent, $commentsfollows, $type=='C_QUEUED', $name);
+				break;
+
+			default:
+				qa_fatal_error('Post type not recognized: '.$type);
+				break;
+		}
+
+		return $postid;
+	}
+
+
+	function qa_post_set_content($postid, $title, $content, $format=null, $tags=null, $notify=null, $email=null, $byuserid=null, $extravalue=null, $name=null)
+/*
+	Change the data stored for post $postid based on any of the $title, $content, $format, $tags, $notify, $email,
+	$extravalue and $name parameters passed which are not null. The meaning of these parameters is the same as for
+	qa_post_create() above. Pass the identify of the user making this change in $byuserid (or null for silent).
+*/
+	{
+		$oldpost=qa_post_get_full($postid, 'QAC');
+
+		if (!isset($title))
+			$title=$oldpost['title'];
+
+		if (!isset($content))
+			$content=$oldpost['content'];
+
+		if (!isset($format))
+			$format=$oldpost['format'];
+
+		if (!isset($tags))
+			$tags=qa_tagstring_to_tags($oldpost['tags']);
+
+		if (isset($notify) || isset($email))
+			$setnotify=qa_combine_notify_email($oldpost['userid'], isset($notify) ? $notify : isset($oldpost['notify']),
+				isset($email) ? $email : $oldpost['notify']);
+		else
+			$setnotify=$oldpost['notify'];
+
+		$byhandle=qa_userid_to_handle($byuserid);
+
+		$text=qa_post_content_to_text($content, $format);
+
+		switch ($oldpost['basetype']) {
+			case 'Q':
+				$tagstring=qa_post_tags_to_tagstring($tags);
+				qa_question_set_content($oldpost, $title, $content, $format, $text, $tagstring, $setnotify, $byuserid, $byhandle, null, $extravalue, $name);
+				break;
+
+			case 'A':
+				$question=qa_post_get_full($oldpost['parentid'], 'Q');
+				qa_answer_set_content($oldpost, $content, $format, $text, $setnotify, $byuserid, $byhandle, null, $question, $name);
+				break;
+
+			case 'C':
+				$parent=qa_post_get_full($oldpost['parentid'], 'QA');
+				$question=qa_post_parent_to_question($parent);
+				qa_comment_set_content($oldpost, $content, $format, $text, $setnotify, $byuserid, $byhandle, null, $question, $parent, $name);
+				break;
+		}
+	}
+
+
+	function qa_post_set_category($postid, $categoryid, $byuserid=null)
+/*
+	Change the category of $postid to $categoryid. The category of all related posts (shown together on the same
+	question page) will also be changed. Pass the identify of the user making this change in $byuserid (or null for an
+	anonymous change).
+*/
+	{
+		$oldpost=qa_post_get_full($postid, 'QAC');
+
+		if ($oldpost['basetype']=='Q') {
+			$byhandle=qa_userid_to_handle($byuserid);
+			$answers=qa_post_get_question_answers($postid);
+			$commentsfollows=qa_post_get_question_commentsfollows($postid);
+			$closepost=qa_post_get_question_closepost($postid);
+			qa_question_set_category($oldpost, $categoryid, $byuserid, $byhandle, null, $answers, $commentsfollows, $closepost);
+
+		} else
+			qa_post_set_category($oldpost['parentid'], $categoryid, $byuserid); // keep looking until we find the parent question
+	}
+
+
+	function qa_post_set_selchildid($questionid, $answerid, $byuserid=null)
+/*
+	Set the selected best answer of $questionid to $answerid (or to none if $answerid is null). Pass the identify of the
+	user in $byuserid (or null for an anonymous change).
+*/
+	{
+		$oldquestion=qa_post_get_full($questionid, 'Q');
+		$byhandle=qa_userid_to_handle($byuserid);
+		$answers=qa_post_get_question_answers($questionid);
+
+		if (isset($answerid) && !isset($answers[$answerid]))
+			qa_fatal_error('Answer ID could not be found: '.$answerid);
+
+		qa_question_set_selchildid($byuserid, $byuserid, null, $oldquestion, $answerid, $answers);
+	}
+
+
+	function qa_post_set_closed($questionid, $closed=true, $originalpostid=null, $note=null, $byuserid=null)
+/*
+	Closed $questionid if $closed is true, otherwise reopen it. If $closed is true, pass either the $originalpostid of
+	the question that it is a duplicate of, or a $note to explain why it's closed. Pass the identify of the user in
+	$byuserid (or null for an anonymous change).
+*/
+	{
+		$oldquestion=qa_post_get_full($questionid, 'Q');
+		$oldclosepost=qa_post_get_question_closepost($questionid);
+		$byhandle=qa_userid_to_handle($byuserid);
+
+		if ($closed) {
+			if (isset($originalpostid))
+				qa_question_close_duplicate($oldquestion, $oldclosepost, $originalpostid, $byuserid, $byhandle, null);
+			elseif (isset($note))
+				qa_question_close_other($oldquestion, $oldclosepost, $note, $byuserid, $byhandle, null);
+			else
+				qa_fatal_error('Question must be closed as a duplicate or with a note');
+
+		} else
+			qa_question_close_clear($oldquestion, $oldclosepost, $byuserid, $byhandle, null);
+	}
+
+
+	function qa_post_set_hidden($postid, $hidden=true, $byuserid=null)
+/*
+	Hide $postid if $hidden is true, otherwise show the post. Pass the identify of the user making this change in
+	$byuserid (or null for a silent change). This function is included mainly for backwards compatibility.
+*/
+	{
+		qa_post_set_status($postid, $hidden ? QA_POST_STATUS_HIDDEN : QA_POST_STATUS_NORMAL, $byuserid);
+	}
+
+
+	function qa_post_set_status($postid, $status, $byuserid=null)
+/*
+	Change the status of $postid to $status, which should be one of the QA_POST_STATUS_* constants defined in
+	qa-app-post-update.php. Pass the identify of the user making this change in $byuserid (or null for a silent change).
+*/
+	{
+		$oldpost=qa_post_get_full($postid, 'QAC');
+		$byhandle=qa_userid_to_handle($byuserid);
+
+		switch ($oldpost['basetype']) {
+			case 'Q':
+				$answers=qa_post_get_question_answers($postid);
+				$commentsfollows=qa_post_get_question_commentsfollows($postid);
+				$closepost=qa_post_get_question_closepost($postid);
+				qa_question_set_status($oldpost, $status, $byuserid, $byhandle, null, $answers, $commentsfollows, $closepost);
+				break;
+
+			case 'A':
+				$question=qa_post_get_full($oldpost['parentid'], 'Q');
+				$commentsfollows=qa_post_get_answer_commentsfollows($postid);
+				qa_answer_set_status($oldpost, $status, $byuserid, $byhandle, null, $question, $commentsfollows);
+				break;
+
+			case 'C':
+				$parent=qa_post_get_full($oldpost['parentid'], 'QA');
+				$question=qa_post_parent_to_question($parent);
+				qa_comment_set_status($oldpost, $status, $byuserid, $byhandle, null, $question, $parent);
+				break;
+		}
+	}
+
+
+	function qa_post_set_created($postid, $created)
+/*
+	Set the created date of $postid to $created, which is a unix timestamp.
+*/
+	{
+		$oldpost=qa_post_get_full($postid);
+
+		qa_db_post_set_created($postid, $created);
+
+		switch ($oldpost['basetype']) {
+			case 'Q':
+				qa_db_hotness_update($postid);
+				break;
+
+			case 'A':
+				qa_db_hotness_update($oldpost['parentid']);
+				break;
+		}
+	}
+
+
+	function qa_post_delete($postid)
+/*
+	Delete $postid from the database, hiding it first if appropriate.
+*/
+	{
+		$oldpost=qa_post_get_full($postid, 'QAC');
+
+		if (!$oldpost['hidden']) {
+			qa_post_set_hidden($postid, true, null);
+			$oldpost=qa_post_get_full($postid, 'QAC');
+		}
+
+		switch ($oldpost['basetype']) {
+			case 'Q':
+				$answers=qa_post_get_question_answers($postid);
+				$commentsfollows=qa_post_get_question_commentsfollows($postid);
+				$closepost=qa_post_get_question_closepost($postid);
+
+				if (count($answers) || count($commentsfollows))
+					qa_fatal_error('Could not delete question ID due to dependents: '.$postid);
+
+				qa_question_delete($oldpost, null, null, null, $closepost);
+				break;
+
+			case 'A':
+				$question=qa_post_get_full($oldpost['parentid'], 'Q');
+				$commentsfollows=qa_post_get_answer_commentsfollows($postid);
+
+				if (count($commentsfollows))
+					qa_fatal_error('Could not delete answer ID due to dependents: '.$postid);
+
+				qa_answer_delete($oldpost, $question, null, null, null);
+				break;
+
+			case 'C':
+				$parent=qa_post_get_full($oldpost['parentid'], 'QA');
+				$question=qa_post_parent_to_question($parent);
+				qa_comment_delete($oldpost, $question, $parent, null, null, null);
+				break;
+		}
+	}
+
+
+	function qa_post_get_full($postid, $requiredbasetypes=null)
+/*
+	Return the full information from the database for $postid in an array.
+*/
+	{
+		$post=qa_db_single_select(qa_db_full_post_selectspec(null, $postid));
+
+		if (!is_array($post))
+			qa_fatal_error('Post ID could not be found: '.$postid);
+
+		if (isset($requiredbasetypes) && !is_numeric(strpos($requiredbasetypes, $post['basetype'])))
+			qa_fatal_error('Post of wrong type: '.$post['basetype']);
+
+		return $post;
+	}
+
+
+	function qa_post_userid_to_handle($userid)
+/*
+	Return the handle corresponding to $userid, unless it is null in which case return null.
+*/
+	{
+		trigger_error('Function qa_post_userid_to_handle is deprecated; use qa_userid_to_handle instead', E_USER_DEPRECATED);
+		return qa_userid_to_handle($userid);
+	}
+
+
+	function qa_post_content_to_text($content, $format)
+/*
+	Return the textual rendition of $content in $format (used for indexing).
+*/
+	{
+		$viewer=qa_load_viewer($content, $format);
+
+		if (!isset($viewer))
+			qa_fatal_error('Content could not be parsed in format: '.$format);
+
+		return $viewer->get_text($content, $format, array());
+	}
+
+
+	function qa_post_tags_to_tagstring($tags)
+/*
+	Return tagstring to store in the database based on $tags as an array or a comma-separated string.
+*/
+	{
+		if (is_array($tags))
+			$tags=implode(',', $tags);
+
+		return qa_tags_to_tagstring(array_unique(preg_split('/\s*,\s*/', qa_strtolower(strtr($tags, '/', ' ')), -1, PREG_SPLIT_NO_EMPTY)));
+	}
+
+
+	function qa_post_get_question_answers($questionid)
+/*
+	Return the full database records for all answers to question $questionid
+*/
+	{
+		$answers=array();
+
+		$childposts=qa_db_single_select(qa_db_full_child_posts_selectspec(null, $questionid));
+
+		foreach ($childposts as $postid => $post)
+			if ($post['basetype']=='A')
+				$answers[$postid]=$post;
+
+		return $answers;
+	}
+
+
+	function qa_post_get_question_commentsfollows($questionid)
+/*
+	Return the full database records for all comments or follow-on questions for question $questionid or its answers
+*/
+	{
+		$commentsfollows=array();
+
+		list($childposts, $achildposts)=qa_db_multi_select(array(
+			qa_db_full_child_posts_selectspec(null, $questionid),
+			qa_db_full_a_child_posts_selectspec(null, $questionid),
+		));
+
+		foreach ($childposts as $postid => $post)
+			if ($post['basetype']=='C')
+				$commentsfollows[$postid]=$post;
+
+		foreach ($achildposts as $postid => $post)
+			if ( ($post['basetype']=='Q') || ($post['basetype']=='C') )
+				$commentsfollows[$postid]=$post;
+
+		return $commentsfollows;
+	}
+
+
+	function qa_post_get_question_closepost($questionid)
+/*
+	Return the full database record for the post which closed $questionid, if there is any
+*/
+	{
+		return qa_db_single_select(qa_db_post_close_post_selectspec($questionid));
+	}
+
+
+	function qa_post_get_answer_commentsfollows($answerid)
+/*
+	Return the full database records for all comments or follow-on questions for answer $answerid
+*/
+	{
+		$commentsfollows=array();
+
+		$childposts=qa_db_single_select(qa_db_full_child_posts_selectspec(null, $answerid));
+
+		foreach ($childposts as $postid => $post)
+			if ( ($post['basetype']=='Q') || ($post['basetype']=='C') )
+				$commentsfollows[$postid]=$post;
+
+		return $commentsfollows;
+	}
+
+
+	function qa_post_parent_to_question($parent)
+/*
+	Return $parent if it's the database record for a question, otherwise return the database record for its parent
+*/
+	{
+		if ($parent['basetype']=='Q')
+			$question=$parent;
+		else
+			$question=qa_post_get_full($parent['parentid'], 'Q');
+
+		return $question;
+	}
+
+
+/*
+	Omit PHP closing tag to help avoid accidental output
 */