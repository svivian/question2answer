--- conflicted
+++ resolved
@@ -42,47 +42,26 @@
 
 //	Find the user profile and questions and answers for this handle
 
-<<<<<<< HEAD
+
 $loginuserid = qa_get_logged_in_userid();
 $identifier = QA_FINAL_EXTERNAL_USERS ? $userid : $handle;
 
-list($useraccount, $userprofile, $userfields, $usermessages, $userpoints, $userlevels, $navcategories, $userrank) = qa_db_select_with_pending(
-	QA_FINAL_EXTERNAL_USERS ? null : qa_db_user_account_selectspec($handle, false),
-	QA_FINAL_EXTERNAL_USERS ? null : qa_db_user_profile_selectspec($handle, false),
-	QA_FINAL_EXTERNAL_USERS ? null : qa_db_userfields_selectspec(),
-	QA_FINAL_EXTERNAL_USERS ? null : qa_db_recent_messages_selectspec(null, null, $handle, false, qa_opt_if_loaded('page_size_wall')),
-	qa_db_user_points_selectspec($identifier),
-	qa_db_user_levels_selectspec($identifier, QA_FINAL_EXTERNAL_USERS, true),
-	qa_db_category_nav_selectspec(null, true),
-	qa_db_user_rank_selectspec($identifier)
-);
-
-if (!QA_FINAL_EXTERNAL_USERS) {
+list($useraccount, $userprofile, $userfields, $usermessages, $userpoints, $userlevels, $navcategories, $userrank) =
+	qa_db_select_with_pending(
+		QA_FINAL_EXTERNAL_USERS ? null : qa_db_user_account_selectspec($handle, false),
+		QA_FINAL_EXTERNAL_USERS ? null : qa_db_user_profile_selectspec($handle, false),
+		QA_FINAL_EXTERNAL_USERS ? null : qa_db_userfields_selectspec(),
+		QA_FINAL_EXTERNAL_USERS ? null : qa_db_recent_messages_selectspec(null, null, $handle, false, qa_opt_if_loaded('page_size_wall')),
+		qa_db_user_points_selectspec($identifier),
+		qa_db_user_levels_selectspec($identifier, QA_FINAL_EXTERNAL_USERS, true),
+		qa_db_category_nav_selectspec(null, true),
+		qa_db_user_rank_selectspec($identifier)
+	);
+
+if (!QA_FINAL_EXTERNAL_USERS && $handle !== qa_get_logged_in_handle()) {
 	foreach ($userfields as $index => $userfield) {
 		if (isset($userfield['permit']) && qa_permit_value_error($userfield['permit'], $loginuserid, qa_get_logged_in_level(), qa_get_logged_in_flags()))
 			unset($userfields[$index]); // don't pay attention to user fields we're not allowed to view
-=======
-	$loginuserid = qa_get_logged_in_userid();
-	$identifier = QA_FINAL_EXTERNAL_USERS ? $userid : $handle;
-
-	list($useraccount, $userprofile, $userfields, $usermessages, $userpoints, $userlevels, $navcategories, $userrank) =
-		qa_db_select_with_pending(
-			QA_FINAL_EXTERNAL_USERS ? null : qa_db_user_account_selectspec($handle, false),
-			QA_FINAL_EXTERNAL_USERS ? null : qa_db_user_profile_selectspec($handle, false),
-			QA_FINAL_EXTERNAL_USERS ? null : qa_db_userfields_selectspec(),
-			QA_FINAL_EXTERNAL_USERS ? null : qa_db_recent_messages_selectspec(null, null, $handle, false, qa_opt_if_loaded('page_size_wall')),
-			qa_db_user_points_selectspec($identifier),
-			qa_db_user_levels_selectspec($identifier, QA_FINAL_EXTERNAL_USERS, true),
-			qa_db_category_nav_selectspec(null, true),
-			qa_db_user_rank_selectspec($identifier)
-		);
-
-	if (!QA_FINAL_EXTERNAL_USERS && $handle !== qa_get_logged_in_handle()) {
-		foreach ($userfields as $index => $userfield) {
-			if ( isset($userfield['permit']) && qa_permit_value_error($userfield['permit'], $loginuserid, qa_get_logged_in_level(), qa_get_logged_in_flags()) )
-				unset($userfields[$index]); // don't pay attention to user fields we're not allowed to view
-		}
->>>>>>> 2fcf4966
 	}
 }
 
