<?php
/*
	Question2Answer by Gideon Greenspan and contributors
	http://www.question2answer.org/

	File: qa-include/qa-page-ask.php
	Description: Controller for ask a question page


	This program is free software; you can redistribute it and/or
	modify it under the terms of the GNU General Public License
	as published by the Free Software Foundation; either version 2
	of the License, or (at your option) any later version.

	This program is distributed in the hope that it will be useful,
	but WITHOUT ANY WARRANTY; without even the implied warranty of
	MERCHANTABILITY or FITNESS FOR A PARTICULAR PURPOSE.  See the
	GNU General Public License for more details.

	More about this license: http://www.question2answer.org/license.php
*/

if (!defined('QA_VERSION')) { // don't allow this page to be requested directly from browser
	header('Location: ../');
	exit;
}


require_once QA_INCLUDE_DIR.'app/format.php';
require_once QA_INCLUDE_DIR.'app/limits.php';
require_once QA_INCLUDE_DIR.'db/selects.php';
require_once QA_INCLUDE_DIR.'util/sort.php';


// Check whether this is a follow-on question and get some info we need from the database

$in = array();

$followpostid = qa_get('follow');
$in['categoryid'] = qa_clicked('doask') ? qa_get_category_field_value('category') : qa_get('cat');
$userid = qa_get_logged_in_userid();

list($categories, $followanswer, $completetags) = qa_db_select_with_pending(
	qa_db_category_nav_selectspec($in['categoryid'], true),
	isset($followpostid) ? qa_db_full_post_selectspec($userid, $followpostid) : null,
	qa_db_popular_tags_selectspec(0, QA_DB_RETRIEVE_COMPLETE_TAGS)
);

if (!isset($categories[$in['categoryid']])) {
	$in['categoryid'] = null;
}

if (@$followanswer['basetype'] != 'A') {
	$followanswer = null;
}


// Check for permission error

$permiterror = qa_user_maximum_permit_error('permit_post_q', QA_LIMIT_QUESTIONS);

if ($permiterror) {
	$qa_content = qa_content_prepare();

	// The 'approve', 'login', 'confirm', 'limit', 'userblock', 'ipblock' permission errors are reported to the user here
	// The other option ('level') prevents the menu option being shown, in qa_content_prepare(...)

	switch ($permiterror) {
		case 'login':
			$qa_content['error'] = qa_insert_login_links(qa_lang_html('question/ask_must_login'), qa_request(), isset($followpostid) ? array('follow' => $followpostid) : null);
			break;

		case 'confirm':
			$qa_content['error'] = qa_insert_login_links(qa_lang_html('question/ask_must_confirm'), qa_request(), isset($followpostid) ? array('follow' => $followpostid) : null);
			break;

		case 'limit':
			$qa_content['error'] = qa_lang_html('question/ask_limit');
			break;

		case 'approve':
			$qa_content['error'] = qa_lang_html('question/ask_must_be_approved');
			break;

		default:
			$qa_content['error'] = qa_lang_html('users/no_permission');
			break;
	}

	return $qa_content;
}


<<<<<<< HEAD
// Process input
=======
	$in['title']=qa_get_post_title('title'); // allow title and tags to be posted by an external form
	$in['extra']=qa_opt('extra_field_active') ? qa_post_text('extra') : null;
	if (qa_using_tags())
		$in['tags']=qa_get_tags_field_value('tags');
>>>>>>> 768ed4d1

$captchareason = qa_user_captcha_reason();

$in['title'] = qa_post_text('title'); // allow title and tags to be posted by an external form
$in['extra'] = qa_opt('extra_field_active') ? qa_post_text('extra') : null;

if (qa_using_tags()) {
	$in['tags'] = qa_get_tags_field_value('tags');
}

if (qa_clicked('doask')) {
	require_once QA_INCLUDE_DIR.'app/post-create.php';
	require_once QA_INCLUDE_DIR.'util/string.php';

	$categoryids = array_keys(qa_category_path($categories, @$in['categoryid']));
	$userlevel = qa_user_level_for_categories($categoryids);

	$in['name'] = qa_post_text('name');
	$in['notify'] = strlen(qa_post_text('notify')) > 0;
	$in['email'] = qa_post_text('email');
	$in['queued'] = qa_user_moderation_reason($userlevel) !== false;

	qa_get_post_content('editor', 'content', $in['editor'], $in['content'], $in['format'], $in['text']);

	$errors = array();

	if (!qa_check_form_security_code('ask', qa_post_text('code'))) {
		$errors['page'] = qa_lang_html('misc/form_security_again');
	}
	else {
		$filtermodules = qa_load_modules_with('filter', 'filter_question');
		foreach ($filtermodules as $filtermodule) {
			$oldin = $in;
			$filtermodule->filter_question($in, $errors, null);
			qa_update_post_text($in, $oldin);
		}

		if (qa_using_categories() && count($categories) && (!qa_opt('allow_no_category')) && !isset($in['categoryid'])) {
			// check this here because we need to know count($categories)
			$errors['categoryid'] = qa_lang_html('question/category_required');
		}
		elseif (qa_user_permit_error('permit_post_q', null, $userlevel)) {
			$errors['categoryid'] = qa_lang_html('question/category_ask_not_allowed');
		}

		if ($captchareason) {
			require_once QA_INCLUDE_DIR.'app/captcha.php';
			qa_captcha_validate_post($errors);
		}

		if (empty($errors)) {
			// check if the question is already posted
			$testTitleWords = implode(' ', qa_string_to_words($in['title']));
			$testContentWords = implode(' ', qa_string_to_words($in['content']));
			$recentQuestions = qa_db_select_with_pending(qa_db_qs_selectspec(null, 'created', 0, null, null, false, true, 5));

			foreach ($recentQuestions as $question) {
				if (!$question['hidden']) {
					$qTitleWords = implode(' ', qa_string_to_words($question['title']));
					$qContentWords = implode(' ', qa_string_to_words($question['content']));

					if ($qTitleWords == $testTitleWords && $qContentWords == $testContentWords) {
						$errors['page'] = qa_lang_html('question/duplicate_content');
						break;
					}
				}
			}
		}

		if (empty($errors)) {
			$cookieid = isset($userid) ? qa_cookie_get() : qa_cookie_get_create(); // create a new cookie if necessary

			$questionid = qa_question_create($followanswer, $userid, qa_get_logged_in_handle(), $cookieid,
				$in['title'], $in['content'], $in['format'], $in['text'], isset($in['tags']) ? qa_tags_to_tagstring($in['tags']) : '',
				$in['notify'], $in['email'], $in['categoryid'], $in['extra'], $in['queued'], $in['name']);

			qa_redirect(qa_q_request($questionid, $in['title'])); // our work is done here
		}
	}
}


// Prepare content for theme

$qa_content = qa_content_prepare(false, array_keys(qa_category_path($categories, @$in['categoryid'])));

$qa_content['title'] = qa_lang_html(isset($followanswer) ? 'question/ask_follow_title' : 'question/ask_title');
$qa_content['error'] = @$errors['page'];

$editorname = isset($in['editor']) ? $in['editor'] : qa_opt('editor_for_qs');
$editor = qa_load_editor(@$in['content'], @$in['format'], $editorname);

$field = qa_editor_load_field($editor, $qa_content, @$in['content'], @$in['format'], 'content', 12, false);
$field['label'] = qa_lang_html('question/q_content_label');
$field['error'] = qa_html(@$errors['content']);

$custom = qa_opt('show_custom_ask') ? trim(qa_opt('custom_ask')) : '';

$qa_content['form'] = array(
	'tags' => 'name="ask" method="post" action="'.qa_self_html().'"',

	'style' => 'tall',

	'fields' => array(
		'custom' => array(
			'type' => 'custom',
			'note' => $custom,
		),

		'title' => array(
			'label' => qa_lang_html('question/q_title_label'),
			'tags' => 'name="title" id="title" autocomplete="off"',
			'value' => qa_html(@$in['title']),
			'error' => qa_html(@$errors['title']),
		),

		'similar' => array(
			'type' => 'custom',
			'html' => '<span id="similar"></span>',
		),

		'content' => $field,
	),

	'buttons' => array(
		'ask' => array(
			'tags' => 'onclick="qa_show_waiting_after(this, false); '.
				(method_exists($editor, 'update_script') ? $editor->update_script('content') : '').'"',
			'label' => qa_lang_html('question/ask_button'),
		),
	),

	'hidden' => array(
		'editor' => qa_html($editorname),
		'code' => qa_get_form_security_code('ask'),
		'doask' => '1',
	),
);

if (!strlen($custom)) {
	unset($qa_content['form']['fields']['custom']);
}

if (qa_opt('do_ask_check_qs') || qa_opt('do_example_tags')) {
	$qa_content['script_rel'][] = 'qa-content/qa-ask.js?'.QA_VERSION;
	$qa_content['form']['fields']['title']['tags'] .= ' onchange="qa_title_change(this.value);"';

	if (strlen(@$in['title'])) {
		$qa_content['script_onloads'][] = 'qa_title_change('.qa_js($in['title']).');';
	}
}

if (isset($followanswer)) {
	$viewer = qa_load_viewer($followanswer['content'], $followanswer['format']);

	$field = array(
		'type' => 'static',
		'label' => qa_lang_html('question/ask_follow_from_a'),
		'value' => $viewer->get_html($followanswer['content'], $followanswer['format'], array('blockwordspreg' => qa_get_block_words_preg())),
	);

	qa_array_insert($qa_content['form']['fields'], 'title', array('follows' => $field));
}

if (qa_using_categories() && count($categories)) {
	$field = array(
		'label' => qa_lang_html('question/q_category_label'),
		'error' => qa_html(@$errors['categoryid']),
	);

	qa_set_up_category_field($qa_content, $field, 'category', $categories, $in['categoryid'], true, qa_opt('allow_no_sub_category'));

	if (!qa_opt('allow_no_category')) // don't auto-select a category even though one is required
		$field['options'][''] = '';

	qa_array_insert($qa_content['form']['fields'], 'content', array('category' => $field));
}

if (qa_opt('extra_field_active')) {
	$field = array(
		'label' => qa_html(qa_opt('extra_field_prompt')),
		'tags' => 'name="extra"',
		'value' => qa_html(@$in['extra']),
		'error' => qa_html(@$errors['extra']),
	);

	qa_array_insert($qa_content['form']['fields'], null, array('extra' => $field));
}

if (qa_using_tags()) {
	$field = array(
		'error' => qa_html(@$errors['tags']),
	);

	qa_set_up_tag_field($qa_content, $field, 'tags', isset($in['tags']) ? $in['tags'] : array(), array(),
		qa_opt('do_complete_tags') ? array_keys($completetags) : array(), qa_opt('page_size_ask_tags'));

	qa_array_insert($qa_content['form']['fields'], null, array('tags' => $field));
}

if (!isset($userid)) {
	qa_set_up_name_field($qa_content, $qa_content['form']['fields'], @$in['name']);
}

qa_set_up_notify_fields($qa_content, $qa_content['form']['fields'], 'Q', qa_get_logged_in_email(),
	isset($in['notify']) ? $in['notify'] : qa_opt('notify_users_default'), @$in['email'], @$errors['email']);

if ($captchareason) {
	require_once QA_INCLUDE_DIR.'app/captcha.php';
	qa_set_up_captcha_field($qa_content, $qa_content['form']['fields'], @$errors, qa_captcha_reason_note($captchareason));
}

$qa_content['focusid'] = 'title';


return $qa_content;<|MERGE_RESOLUTION|>--- conflicted
+++ resolved
@@ -91,18 +91,11 @@
 }
 
 
-<<<<<<< HEAD
 // Process input
-=======
-	$in['title']=qa_get_post_title('title'); // allow title and tags to be posted by an external form
-	$in['extra']=qa_opt('extra_field_active') ? qa_post_text('extra') : null;
-	if (qa_using_tags())
-		$in['tags']=qa_get_tags_field_value('tags');
->>>>>>> 768ed4d1
 
 $captchareason = qa_user_captcha_reason();
 
-$in['title'] = qa_post_text('title'); // allow title and tags to be posted by an external form
+$in['title'] = qa_get_post_title('title'); // allow title and tags to be posted by an external form
 $in['extra'] = qa_opt('extra_field_active') ? qa_post_text('extra') : null;
 
 if (qa_using_tags()) {
