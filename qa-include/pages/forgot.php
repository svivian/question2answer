--- conflicted
+++ resolved
@@ -89,24 +89,13 @@
 
 	'style' => 'tall',
 
-<<<<<<< HEAD
 	'fields' => array(
 		'email_handle' => array(
-			'label' => qa_lang_html('users/email_handle_label'),
+			'label' => qa_opt('allow_login_email_only') ? qa_lang_html('users/email_label') : qa_lang_html('users/email_handle_label'),
 			'tags' => 'name="emailhandle" id="emailhandle"',
 			'value' => qa_html(@$inemailhandle),
 			'error' => qa_html(@$errors['emailhandle']),
 			'note' => qa_lang_html('users/send_reset_note'),
-=======
-		'fields' => array(
-			'email_handle' => array(
-				'label' => qa_opt('allow_login_email_only') ? qa_lang_html('users/email_label') : qa_lang_html('users/email_handle_label'),
-				'tags' => 'name="emailhandle" id="emailhandle"',
-				'value' => qa_html(@$inemailhandle),
-				'error' => qa_html(@$errors['emailhandle']),
-				'note' => qa_lang_html('users/send_reset_note'),
-			),
->>>>>>> 2fcf4966
 		),
 	),
 
