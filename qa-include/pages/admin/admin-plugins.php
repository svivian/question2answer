<?php
/*
	Question2Answer by Gideon Greenspan and contributors
	http://www.question2answer.org/

	File: qa-include/qa-page-admin-plugins.php
	Description: Controller for admin page listing plugins and showing their options


	This program is free software; you can redistribute it and/or
	modify it under the terms of the GNU General Public License
	as published by the Free Software Foundation; either version 2
	of the License, or (at your option) any later version.

	This program is distributed in the hope that it will be useful,
	but WITHOUT ANY WARRANTY; without even the implied warranty of
	MERCHANTABILITY or FITNESS FOR A PARTICULAR PURPOSE.  See the
	GNU General Public License for more details.

	More about this license: http://www.question2answer.org/license.php
*/

if (!defined('QA_VERSION')) { // don't allow this page to be requested directly from browser
	header('Location: ../');
	exit;
}

require_once QA_INCLUDE_DIR . 'app/admin.php';


//	Check admin privileges

if (!qa_admin_check_privileges($qa_content))
	return $qa_content;


//	Map modules with options to their containing plugins

$pluginoptionmodules = array();

$tables = qa_db_list_tables();
$moduletypes = qa_list_module_types();

foreach ($moduletypes as $type) {
	$modules = qa_list_modules($type);

	foreach ($modules as $name) {
		$module = qa_load_module($type, $name);

		if (method_exists($module, 'admin_form')) {
			$info = qa_get_module_info($type, $name);
			$dir = rtrim($info['directory'], '/');
			$pluginoptionmodules[$dir][] = array(
				'type' => $type,
				'name' => $name,
			);
		}
	}
}


//	Prepare content for theme

$qa_content = qa_content_prepare();

$qa_content['title'] = qa_lang_html('admin/admin_title') . ' - ' . qa_lang_html('admin/plugins_title');

$qa_content['error'] = qa_admin_page_error();

$qa_content['script_rel'][] = 'qa-content/qa-admin.js?' . QA_VERSION;

$pluginfiles = glob(QA_PLUGIN_DIR . '*/qa-plugin.php');

foreach ($moduletypes as $type) {
	$modules = qa_load_modules_with($type, 'init_queries');

	foreach ($modules as $name => $module) {
		$queries = $module->init_queries($tables);

		if (!empty($queries)) {
			if (qa_is_http_post())
				qa_redirect('install');

			else {
				$qa_content['error'] = strtr(qa_lang_html('admin/module_x_database_init'), array(
					'^1' => qa_html($name),
					'^2' => qa_html($type),
					'^3' => '<a href="' . qa_path_html('install') . '">',
					'^4' => '</a>',
				));
			}
		}
	}
}

if (qa_is_http_post() && !qa_check_form_security_code('admin/plugins', qa_post_text('qa_form_security_code'))) {
	$qa_content['error'] = qa_lang_html('misc/form_security_reload');
	$showpluginforms = false;
} else
	$showpluginforms = true;

if (!empty($pluginfiles)) {
	$metadataUtil = new Q2A_Util_Metadata();
	$sortedPluginFiles = array();

	foreach ($pluginfiles as $pluginFile) {
		$metadata = $metadataUtil->fetchFromAddonPath(dirname($pluginFile));
		if (empty($metadata)) {
			// limit plugin parsing to first 8kB
			$contents = file_get_contents($pluginFile, false, null, -1, 8192);
			$metadata = qa_addon_metadata($contents, 'Plugin');
		}
		$metadata['name'] = isset($metadata['name']) && !empty($metadata['name'])
			? qa_html($metadata['name'])
			: qa_lang_html('admin/unnamed_plugin');
		$sortedPluginFiles[$pluginFile] = $metadata;
	}

	qa_sort_by($sortedPluginFiles, 'name');

	$pluginIndex = -1;
	foreach ($sortedPluginFiles as $pluginFile => $metadata) {
		$pluginIndex++;
		$plugindirectory = dirname($pluginFile);
		$hash = qa_admin_plugin_directory_hash($plugindirectory);
		$showthisform = $showpluginforms && (qa_get('show') == $hash);

		$namehtml = $metadata['name'];

		if (isset($metadata['uri']) && strlen($metadata['uri']))
			$namehtml = '<a href="' . qa_html($metadata['uri']) . '">' . $namehtml . '</a>';

		$namehtml = '<b>' . $namehtml . '</b>';

		$metaver = isset($metadata['version']) && strlen($metadata['version']);
		if ($metaver)
			$namehtml .= ' v' . qa_html($metadata['version']);

		if (isset($metadata['author']) && strlen($metadata['author'])) {
			$authorhtml = qa_html($metadata['author']);

			if (isset($metadata['author_uri']) && strlen($metadata['author_uri']))
				$authorhtml = '<a href="' . qa_html($metadata['author_uri']) . '">' . $authorhtml . '</a>';

			$authorhtml = qa_lang_html_sub('main/by_x', $authorhtml);

		} else
			$authorhtml = '';

		if ($metaver && isset($metadata['update_uri']) && strlen($metadata['update_uri'])) {
			$elementid = 'version_check_' . md5($plugindirectory);

			$updatehtml = '(<span id="' . $elementid . '">...</span>)';

<<<<<<< HEAD
			$qa_content['script_onloads'][] = array(
				"qa_version_check(" . qa_js($metadata['update_uri']) . ", " . qa_js($metadata['version'], true) . ", " . qa_js($elementid) . ");"
=======
			}
			else
				$updatehtml = '';

			if (isset($metadata['description']))
				$deschtml = qa_html($metadata['description']);
			else
				$deschtml = '';

			if (isset($pluginoptionmodules[$plugindirectory]) && !$showthisform)
				$deschtml .= (strlen($deschtml) ? ' - ' : '').'<a href="'.
					qa_admin_plugin_options_path($plugindirectory).'">'.qa_lang_html('admin/options').'</a>';

			$pluginhtml = $namehtml.' '.$authorhtml.' '.$updatehtml.'<br>'.$deschtml.(strlen($deschtml) ? '<br>' : '').
				'<small style="color:#666">'.qa_html($plugindirectory).'/</small>';

			if (qa_qa_version_below(@$metadata['min_q2a']))
				$pluginhtml = '<s style="color:#999">'.$pluginhtml.'</s><br><span style="color:#f00">'.
					qa_lang_html_sub('admin/requires_q2a_version', qa_html($metadata['min_q2a'])).'</span>';

			elseif (qa_php_version_below(@$metadata['min_php']))
				$pluginhtml = '<s style="color:#999">'.$pluginhtml.'</s><br><span style="color:#f00">'.
					qa_lang_html_sub('admin/requires_php_version', qa_html($metadata['min_php'])).'</span>';

			$qa_content['form_plugin_'.$pluginIndex] = array(
				'tags' => 'id="'.qa_html($hash).'"',
				'style' => 'tall',
				'fields' => array(
					array(
						'type' => 'custom',
						'html' => $pluginhtml,
					)
				),
>>>>>>> 2fcf4966
			);

		} else
			$updatehtml = '';

		if (isset($metadata['description']))
			$deschtml = qa_html($metadata['description']);
		else
			$deschtml = '';

		if (isset($pluginoptionmodules[$plugindirectory]) && !$showthisform) {
			$deschtml .= (strlen($deschtml) ? ' - ' : '') . '<a href="' .
				qa_admin_plugin_options_path($plugindirectory) . '">' . qa_lang_html('admin/options') . '</a>';
		}

		$pluginhtml = $namehtml . ' ' . $authorhtml . ' ' . $updatehtml . '<br>' . $deschtml . (strlen($deschtml) ? '<br>' : '') .
			'<small style="color:#666">' . qa_html($plugindirectory) . '/</small>';

		if (qa_qa_version_below(@$metadata['min_q2a'])) {
			$pluginhtml = '<strike style="color:#999">' . $pluginhtml . '</strike><br><span style="color:#f00">' .
				qa_lang_html_sub('admin/requires_q2a_version', qa_html($metadata['min_q2a'])) . '</span>';

		} elseif (qa_php_version_below(@$metadata['min_php'])) {
			$pluginhtml = '<strike style="color:#999">' . $pluginhtml . '</strike><br><span style="color:#f00">' .
				qa_lang_html_sub('admin/requires_php_version', qa_html($metadata['min_php'])) . '</span>';
		}

		$qa_content['form_plugin_' . $pluginIndex] = array(
			'tags' => 'id="' . qa_html($hash) . '"',
			'style' => 'tall',
			'fields' => array(
				array(
					'type' => 'custom',
					'html' => $pluginhtml,
				)
			),
		);

		if ($showthisform && isset($pluginoptionmodules[$plugindirectory])) {
			foreach ($pluginoptionmodules[$plugindirectory] as $pluginoptionmodule) {
				$type = $pluginoptionmodule['type'];
				$name = $pluginoptionmodule['name'];

				$module = qa_load_module($type, $name);

				$form = $module->admin_form($qa_content);

				if (!isset($form['tags']))
					$form['tags'] = 'method="post" action="' . qa_admin_plugin_options_path($plugindirectory) . '"';

				if (!isset($form['style']))
					$form['style'] = 'tall';

				$form['boxed'] = true;

				$form['hidden']['qa_form_security_code'] = qa_get_form_security_code('admin/plugins');

				$qa_content['form_plugin_options'] = $form;
			}
		}
	}
}

$qa_content['navigation']['sub'] = qa_admin_sub_navigation();


return $qa_content;<|MERGE_RESOLUTION|>--- conflicted
+++ resolved
@@ -152,47 +152,11 @@
 
 			$updatehtml = '(<span id="' . $elementid . '">...</span>)';
 
-<<<<<<< HEAD
 			$qa_content['script_onloads'][] = array(
 				"qa_version_check(" . qa_js($metadata['update_uri']) . ", " . qa_js($metadata['version'], true) . ", " . qa_js($elementid) . ");"
-=======
-			}
-			else
-				$updatehtml = '';
-
-			if (isset($metadata['description']))
-				$deschtml = qa_html($metadata['description']);
-			else
-				$deschtml = '';
-
-			if (isset($pluginoptionmodules[$plugindirectory]) && !$showthisform)
-				$deschtml .= (strlen($deschtml) ? ' - ' : '').'<a href="'.
-					qa_admin_plugin_options_path($plugindirectory).'">'.qa_lang_html('admin/options').'</a>';
-
-			$pluginhtml = $namehtml.' '.$authorhtml.' '.$updatehtml.'<br>'.$deschtml.(strlen($deschtml) ? '<br>' : '').
-				'<small style="color:#666">'.qa_html($plugindirectory).'/</small>';
-
-			if (qa_qa_version_below(@$metadata['min_q2a']))
-				$pluginhtml = '<s style="color:#999">'.$pluginhtml.'</s><br><span style="color:#f00">'.
-					qa_lang_html_sub('admin/requires_q2a_version', qa_html($metadata['min_q2a'])).'</span>';
-
-			elseif (qa_php_version_below(@$metadata['min_php']))
-				$pluginhtml = '<s style="color:#999">'.$pluginhtml.'</s><br><span style="color:#f00">'.
-					qa_lang_html_sub('admin/requires_php_version', qa_html($metadata['min_php'])).'</span>';
-
-			$qa_content['form_plugin_'.$pluginIndex] = array(
-				'tags' => 'id="'.qa_html($hash).'"',
-				'style' => 'tall',
-				'fields' => array(
-					array(
-						'type' => 'custom',
-						'html' => $pluginhtml,
-					)
-				),
->>>>>>> 2fcf4966
 			);
-
-		} else
+		}
+		else
 			$updatehtml = '';
 
 		if (isset($metadata['description']))
@@ -200,25 +164,23 @@
 		else
 			$deschtml = '';
 
-		if (isset($pluginoptionmodules[$plugindirectory]) && !$showthisform) {
-			$deschtml .= (strlen($deschtml) ? ' - ' : '') . '<a href="' .
-				qa_admin_plugin_options_path($plugindirectory) . '">' . qa_lang_html('admin/options') . '</a>';
-		}
-
-		$pluginhtml = $namehtml . ' ' . $authorhtml . ' ' . $updatehtml . '<br>' . $deschtml . (strlen($deschtml) ? '<br>' : '') .
-			'<small style="color:#666">' . qa_html($plugindirectory) . '/</small>';
-
-		if (qa_qa_version_below(@$metadata['min_q2a'])) {
-			$pluginhtml = '<strike style="color:#999">' . $pluginhtml . '</strike><br><span style="color:#f00">' .
-				qa_lang_html_sub('admin/requires_q2a_version', qa_html($metadata['min_q2a'])) . '</span>';
-
-		} elseif (qa_php_version_below(@$metadata['min_php'])) {
-			$pluginhtml = '<strike style="color:#999">' . $pluginhtml . '</strike><br><span style="color:#f00">' .
-				qa_lang_html_sub('admin/requires_php_version', qa_html($metadata['min_php'])) . '</span>';
-		}
-
-		$qa_content['form_plugin_' . $pluginIndex] = array(
-			'tags' => 'id="' . qa_html($hash) . '"',
+		if (isset($pluginoptionmodules[$plugindirectory]) && !$showthisform)
+			$deschtml .= (strlen($deschtml) ? ' - ' : '').'<a href="'.
+				qa_admin_plugin_options_path($plugindirectory).'">'.qa_lang_html('admin/options').'</a>';
+
+		$pluginhtml = $namehtml.' '.$authorhtml.' '.$updatehtml.'<br>'.$deschtml.(strlen($deschtml) ? '<br>' : '').
+			'<small style="color:#666">'.qa_html($plugindirectory).'/</small>';
+
+		if (qa_qa_version_below(@$metadata['min_q2a']))
+			$pluginhtml = '<s style="color:#999">'.$pluginhtml.'</s><br><span style="color:#f00">'.
+				qa_lang_html_sub('admin/requires_q2a_version', qa_html($metadata['min_q2a'])).'</span>';
+
+		elseif (qa_php_version_below(@$metadata['min_php']))
+			$pluginhtml = '<s style="color:#999">'.$pluginhtml.'</s><br><span style="color:#f00">'.
+				qa_lang_html_sub('admin/requires_php_version', qa_html($metadata['min_php'])).'</span>';
+
+		$qa_content['form_plugin_'.$pluginIndex] = array(
+			'tags' => 'id="'.qa_html($hash).'"',
 			'style' => 'tall',
 			'fields' => array(
 				array(
