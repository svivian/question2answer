--- conflicted
+++ resolved
@@ -60,24 +60,15 @@
 	}
 }
 
-<<<<<<< HEAD
 if ($recalcnow) {
 	?>
-=======
-<html>
-	<head>
-		<meta http-equiv="content-type" content="text/html; charset=utf-8">
-	</head>
-	<body>
-		<code>
->>>>>>> 2fcf4966
 
 	<html>
 		<head>
 			<meta http-equiv="content-type" content="text/html; charset=utf-8">
 		</head>
 		<body>
-			<tt>
+			<code>
 
 	<?php
 
@@ -91,17 +82,12 @@
 
 		echo qa_html(qa_recalc_get_message($state)) . str_repeat('    ', 1024) . "<br>\n";
 
-<<<<<<< HEAD
 		flush();
 		sleep(1); // ... then rest for one
 	}
-=======
-?>
-		</code>
->>>>>>> 2fcf4966
 
 	?>
-			</tt>
+			</code>
 
 			<a href="<?php echo qa_path_html('admin/stats')?>"><?php echo qa_lang_html('admin/admin_title').' - '.qa_lang_html('admin/stats_title')?></a>
 		</body>
