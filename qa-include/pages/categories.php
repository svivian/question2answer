<?php
/*
	Question2Answer by Gideon Greenspan and contributors
	http://www.question2answer.org/

	File: qa-include/qa-page-categories.php
	Description: Controller for page listing categories


	This program is free software; you can redistribute it and/or
	modify it under the terms of the GNU General Public License
	as published by the Free Software Foundation; either version 2
	of the License, or (at your option) any later version.

	This program is distributed in the hope that it will be useful,
	but WITHOUT ANY WARRANTY; without even the implied warranty of
	MERCHANTABILITY or FITNESS FOR A PARTICULAR PURPOSE.  See the
	GNU General Public License for more details.

	More about this license: http://www.question2answer.org/license.php
*/

if (!defined('QA_VERSION')) { // don't allow this page to be requested directly from browser
	header('Location: ../');
	exit;
}

require_once QA_INCLUDE_DIR . 'db/selects.php';
require_once QA_INCLUDE_DIR . 'app/format.php';


$categoryslugs = qa_request_parts(1);
$countslugs = count($categoryslugs);


//	Get information about appropriate categories and redirect to questions page if category has no sub-categories

$userid = qa_get_logged_in_userid();
list($categories, $categoryid, $favoritecats) = qa_db_select_with_pending(
	qa_db_category_nav_selectspec($categoryslugs, false, false, true),
	$countslugs ? qa_db_slugs_to_category_id_selectspec($categoryslugs) : null,
	isset($userid) ? qa_db_user_favorite_categories_selectspec($userid) : null
);

if ($countslugs && !isset($categoryid))
	return include QA_INCLUDE_DIR . 'qa-page-not-found.php';


//	Function for recursive display of categories

function qa_category_nav_to_browse(&$navigation, $categories, $categoryid, $favoritemap)
{
	foreach ($navigation as $key => $navlink) {
		$category = $categories[$navlink['categoryid']];

		if (!$category['childcount'])
			unset($navigation[$key]['url']);
		elseif ($navlink['selected']) {
			$navigation[$key]['state'] = 'open';
			$navigation[$key]['url'] = qa_path_html('categories/' . qa_category_path_request($categories, $category['parentid']));
		} else
			$navigation[$key]['state'] = 'closed';

		if (@$favoritemap[$navlink['categoryid']])
			$navigation[$key]['favorited'] = true;

<<<<<<< HEAD
		$navigation[$key]['note'] = '';

		$navigation[$key]['note'] .=
			' - <a href="' . qa_path_html('questions/' . implode('/', array_reverse(explode('/', $category['backpath'])))) . '">' . (($category['qcount'] == 1)
				? qa_lang_html_sub('main/1_question', '1', '1')
				: qa_lang_html_sub('main/x_questions', qa_format_number($category['qcount'], 0, true))
			) . '</a>';
=======
			$navigation[$key]['note'] =
				' - <a href="'.qa_path_html('questions/'.implode('/', array_reverse(explode('/', $category['backpath'])))).'">'.( ($category['qcount']==1)
					? qa_lang_html_sub('main/1_question', '1', '1')
					: qa_lang_html_sub('main/x_questions', number_format($category['qcount']))
				).'</a>';
>>>>>>> 2fcf4966

		if (strlen($category['content']))
			$navigation[$key]['note'] .= qa_html(' - ' . $category['content']);

		if (isset($navlink['subnav']))
			qa_category_nav_to_browse($navigation[$key]['subnav'], $categories, $categoryid, $favoritemap);
	}
}


//	Prepare content for theme

$qa_content = qa_content_prepare(false, array_keys(qa_category_path($categories, $categoryid)));

$qa_content['title'] = qa_lang_html('misc/browse_categories');

if (count($categories)) {
	$navigation = qa_category_navigation($categories, $categoryid, 'categories/', false);

	unset($navigation['all']);

	$favoritemap = array();
	if (isset($favoritecats))
		foreach ($favoritecats as $category)
			$favoritemap[$category['categoryid']] = true;

	qa_category_nav_to_browse($navigation, $categories, $categoryid, $favoritemap);

	$qa_content['nav_list'] = array(
		'nav' => $navigation,
		'type' => 'browse-cat',
	);

} else {
	$qa_content['title'] = qa_lang_html('main/no_categories_found');
	$qa_content['suggest_next'] = qa_html_suggest_qs_tags(qa_using_tags());
}


return $qa_content;<|MERGE_RESOLUTION|>--- conflicted
+++ resolved
@@ -64,21 +64,11 @@
 		if (@$favoritemap[$navlink['categoryid']])
 			$navigation[$key]['favorited'] = true;
 
-<<<<<<< HEAD
-		$navigation[$key]['note'] = '';
-
-		$navigation[$key]['note'] .=
-			' - <a href="' . qa_path_html('questions/' . implode('/', array_reverse(explode('/', $category['backpath'])))) . '">' . (($category['qcount'] == 1)
+		$navigation[$key]['note'] =
+			' - <a href="'.qa_path_html('questions/'.implode('/', array_reverse(explode('/', $category['backpath'])))).'">'.( ($category['qcount']==1)
 				? qa_lang_html_sub('main/1_question', '1', '1')
-				: qa_lang_html_sub('main/x_questions', qa_format_number($category['qcount'], 0, true))
-			) . '</a>';
-=======
-			$navigation[$key]['note'] =
-				' - <a href="'.qa_path_html('questions/'.implode('/', array_reverse(explode('/', $category['backpath'])))).'">'.( ($category['qcount']==1)
-					? qa_lang_html_sub('main/1_question', '1', '1')
-					: qa_lang_html_sub('main/x_questions', number_format($category['qcount']))
-				).'</a>';
->>>>>>> 2fcf4966
+				: qa_lang_html_sub('main/x_questions', number_format($category['qcount']))
+			).'</a>';
 
 		if (strlen($category['content']))
 			$navigation[$key]['note'] .= qa_html(' - ' . $category['content']);
