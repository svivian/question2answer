--- conflicted
+++ resolved
@@ -1,1168 +1,1164 @@
-<?php
-
-/*
-	Question2Answer (c) Gideon Greenspan
-
-	http://www.question2answer.org/
-
-
-	File: qa-include/qa-app-users.php
-	Version: See define()s at top of qa-include/qa-base.php
-	Description: User management (application level) for basic user operations
-
-
-	This program is free software; you can redistribute it and/or
-	modify it under the terms of the GNU General Public License
-	as published by the Free Software Foundation; either version 2
-	of the License, or (at your option) any later version.
-
-	This program is distributed in the hope that it will be useful,
-	but WITHOUT ANY WARRANTY; without even the implied warranty of
-	MERCHANTABILITY or FITNESS FOR A PARTICULAR PURPOSE.  See the
-	GNU General Public License for more details.
-
-	More about this license: http://www.question2answer.org/license.php
-*/
-
-	if (!defined('QA_VERSION')) { // don't allow this page to be requested directly from browser
-		header('Location: ../');
-		exit;
-	}
-
-	define('QA_USER_LEVEL_BASIC', 0);
-	define('QA_USER_LEVEL_APPROVED', 10);
-	define('QA_USER_LEVEL_EXPERT', 20);
-	define('QA_USER_LEVEL_EDITOR', 50);
-	define('QA_USER_LEVEL_MODERATOR', 80);
-	define('QA_USER_LEVEL_ADMIN', 100);
-	define('QA_USER_LEVEL_SUPER', 120);
-
-	define('QA_USER_FLAGS_EMAIL_CONFIRMED', 1);
-	define('QA_USER_FLAGS_USER_BLOCKED', 2);
-	define('QA_USER_FLAGS_SHOW_AVATAR', 4);
-	define('QA_USER_FLAGS_SHOW_GRAVATAR', 8);
-	define('QA_USER_FLAGS_NO_MESSAGES', 16);
-	define('QA_USER_FLAGS_NO_MAILINGS', 32);
-	define('QA_USER_FLAGS_WELCOME_NOTICE', 64);
-	define('QA_USER_FLAGS_MUST_CONFIRM', 128);
-	define('QA_USER_FLAGS_NO_WALL_POSTS', 256);
-	define('QA_USER_FLAGS_MUST_APPROVE', 512);
-
-	define('QA_FIELD_FLAGS_MULTI_LINE', 1);
-	define('QA_FIELD_FLAGS_LINK_URL', 2);
-	define('QA_FIELD_FLAGS_ON_REGISTER', 4);
-
-	@define('QA_FORM_EXPIRY_SECS', 86400); // how many seconds a form is valid for submission
-	@define('QA_FORM_KEY_LENGTH', 32);
-
-
-	if (QA_FINAL_EXTERNAL_USERS) {
-
-	//	If we're using single sign-on integration (WordPress or otherwise), load PHP file for that
-
-		if (defined('QA_FINAL_WORDPRESS_INTEGRATE_PATH'))
-			require_once QA_INCLUDE_DIR.'qa-external-users-wp.php';
-		else
-			require_once QA_EXTERNAL_DIR.'qa-external-users.php';
-
-
-	//	Access functions for user information
-
-		function qa_get_logged_in_user_cache()
-	/*
-		Return array of information about the currently logged in user, cache to ensure only one call to external code
-	*/
-		{
-			global $qa_cached_logged_in_user;
-
-			if (!isset($qa_cached_logged_in_user)) {
-				$user=qa_get_logged_in_user();
-				$qa_cached_logged_in_user=isset($user) ? $user : false; // to save trying again
-			}
-
-			return @$qa_cached_logged_in_user;
-		}
-
-
-		function qa_get_logged_in_user_field($field)
-	/*
-		Return $field of the currently logged in user, or null if not available
-	*/
-		{
-			$user=qa_get_logged_in_user_cache();
-
-			return @$user[$field];
-		}
-
-
-		function qa_get_logged_in_userid()
-	/*
-		Return the userid of the currently logged in user, or null if none
-	*/
-		{
-			return qa_get_logged_in_user_field('userid');
-		}
-
-
-		function qa_get_logged_in_points()
-	/*
-		Return the number of points of the currently logged in user, or null if none is logged in
-	*/
-		{
-			global $qa_cached_logged_in_points;
-
-			if (!isset($qa_cached_logged_in_points)) {
-				require_once QA_INCLUDE_DIR.'qa-db-selects.php';
-
-				$qa_cached_logged_in_points=qa_db_select_with_pending(qa_db_user_points_selectspec(qa_get_logged_in_userid(), true));
-			}
-
-			return $qa_cached_logged_in_points['points'];
-		}
-
-
-		function qa_get_external_avatar_html($userid, $size, $padding=false)
-	/*
-		Return HTML to display for the avatar of $userid, constrained to $size pixels, with optional $padding to that size
-	*/
-		{
-			if (function_exists('qa_avatar_html_from_userid'))
-				return qa_avatar_html_from_userid($userid, $size, $padding);
-			else
-				return null;
-		}
-
-
-	} else {
-
-		function qa_start_session()
-	/*
-		Open a PHP session if one isn't opened already
-	*/
-		{
-			if (qa_to_override(__FUNCTION__)) { $args=func_get_args(); return qa_call_override(__FUNCTION__, $args); }
-
-			@ini_set('session.gc_maxlifetime', 86400); // worth a try, but won't help in shared hosting environment
-			@ini_set('session.use_trans_sid', false); // sessions need cookies to work, since we redirect after login
-			@ini_set('session.cookie_domain', QA_COOKIE_DOMAIN);
-
-			if (!isset($_SESSION))
-				session_start();
-		}
-
-
-		function qa_session_var_suffix()
-	/*
-		Returns a suffix to be used for names of session variables to prevent them being shared between multiple Q2A sites on the same server
-	*/
-		{
-			if (qa_to_override(__FUNCTION__)) { $args=func_get_args(); return qa_call_override(__FUNCTION__, $args); }
-
-			$prefix=defined('QA_MYSQL_USERS_PREFIX') ? QA_MYSQL_USERS_PREFIX : QA_MYSQL_TABLE_PREFIX;
-
-			return md5(QA_FINAL_MYSQL_HOSTNAME.'/'.QA_FINAL_MYSQL_USERNAME.'/'.QA_FINAL_MYSQL_PASSWORD.'/'.QA_FINAL_MYSQL_DATABASE.'/'.$prefix);
-		}
-
-
-		function qa_session_verify_code($userid)
-	/*
-		Returns a verification code used to ensure that a user session can't be generated by another PHP script running on the same server
-	*/
-		{
-			if (qa_to_override(__FUNCTION__)) { $args=func_get_args(); return qa_call_override(__FUNCTION__, $args); }
-
-			return sha1($userid.'/'.QA_MYSQL_TABLE_PREFIX.'/'.QA_FINAL_MYSQL_DATABASE.'/'.QA_FINAL_MYSQL_PASSWORD.'/'.QA_FINAL_MYSQL_USERNAME.'/'.QA_FINAL_MYSQL_HOSTNAME);
-		}
-
-
-		function qa_set_session_cookie($handle, $sessioncode, $remember)
-	/*
-		Set cookie in browser for username $handle with $sessioncode (in database).
-		Pass true if user checked 'Remember me' (either now or previously, as learned from cookie).
-	*/
-		{
-			if (qa_to_override(__FUNCTION__)) { $args=func_get_args(); return qa_call_override(__FUNCTION__, $args); }
-
-			// if $remember is true, store in browser for a month, otherwise store only until browser is closed
-			setcookie('qa_session', $handle.'/'.$sessioncode.'/'.($remember ? 1 : 0), $remember ? (time()+2592000) : 0, '/', QA_COOKIE_DOMAIN);
-		}
-
-
-		function qa_clear_session_cookie()
-	/*
-		Remove session cookie from browser
-	*/
-		{
-			if (qa_to_override(__FUNCTION__)) { $args=func_get_args(); return qa_call_override(__FUNCTION__, $args); }
-
-			setcookie('qa_session', false, 0, '/', QA_COOKIE_DOMAIN);
-		}
-
-
-		function qa_set_session_user($userid, $source)
-	/*
-		Set the session variables to indicate that $userid is logged in from $source
-	*/
-		{
-			if (qa_to_override(__FUNCTION__)) { $args=func_get_args(); return qa_call_override(__FUNCTION__, $args); }
-
-			$suffix=qa_session_var_suffix();
-
-			$_SESSION['qa_session_userid_'.$suffix]=$userid;
-			$_SESSION['qa_session_source_'.$suffix]=$source;
-			$_SESSION['qa_session_verify_'.$suffix]=qa_session_verify_code($userid);
-				// prevents one account on a shared server being able to create a log in a user to Q2A on another account on same server
-		}
-
-
-		function qa_clear_session_user()
-	/*
-		Clear the session variables indicating that a user is logged in
-	*/
-		{
-			if (qa_to_override(__FUNCTION__)) { $args=func_get_args(); return qa_call_override(__FUNCTION__, $args); }
-
-			$suffix=qa_session_var_suffix();
-
-			unset($_SESSION['qa_session_userid_'.$suffix]);
-			unset($_SESSION['qa_session_source_'.$suffix]);
-			unset($_SESSION['qa_session_verify_'.$suffix]);
-		}
-
-
-		function qa_set_logged_in_user($userid, $handle='', $remember=false, $source=null)
-	/*
-		Call for successful log in by $userid and $handle or successful log out with $userid=null.
-		$remember states if 'Remember me' was checked in the login form.
-	*/
-		{
-			if (qa_to_override(__FUNCTION__)) { $args=func_get_args(); return qa_call_override(__FUNCTION__, $args); }
-
-			require_once QA_INCLUDE_DIR.'qa-app-cookies.php';
-
-			qa_start_session();
-
-			if (isset($userid)) {
-				qa_set_session_user($userid, $source);
-
-				// PHP sessions time out too quickly on the server side, so we also set a cookie as backup.
-				// Logging in from a second browser will make the previous browser's 'Remember me' no longer
-				// work - I'm not sure if this is the right behavior - could see it either way.
-
-				require_once QA_INCLUDE_DIR.'qa-db-selects.php';
-
-				$userinfo=qa_db_single_select(qa_db_user_account_selectspec($userid, true));
-
-				// if we have logged in before, and are logging in the same way as before, we don't need to change the sessioncode/source
-				// this means it will be possible to automatically log in (via cookies) to the same account from more than one browser
-
-				if (empty($userinfo['sessioncode']) || ($source!==$userinfo['sessionsource'])) {
-					$sessioncode=qa_db_user_rand_sessioncode();
-					qa_db_user_set($userid, 'sessioncode', $sessioncode);
-					qa_db_user_set($userid, 'sessionsource', $source);
-				} else
-					$sessioncode=$userinfo['sessioncode'];
-
-				qa_db_user_logged_in($userid, qa_remote_ip_address());
-				qa_set_session_cookie($handle, $sessioncode, $remember);
-
-				qa_report_event('u_login', $userid, $userinfo['handle'], qa_cookie_get());
-
-			} else {
-				$olduserid=qa_get_logged_in_userid();
-				$oldhandle=qa_get_logged_in_handle();
-
-				qa_clear_session_cookie();
-				qa_clear_session_user();
-
-				qa_report_event('u_logout', $olduserid, $oldhandle, qa_cookie_get());
-			}
-		}
-
-
-		function qa_log_in_external_user($source, $identifier, $fields)
-	/*
-		Call to log in a user based on an external identity provider $source with external $identifier
-		A new user is created based on $fields if it's a new combination of $source and $identifier
-	*/
-		{
-			if (qa_to_override(__FUNCTION__)) { $args=func_get_args(); return qa_call_override(__FUNCTION__, $args); }
-
-			require_once QA_INCLUDE_DIR.'qa-db-users.php';
-
-			$users=qa_db_user_login_find($source, $identifier);
-			$countusers=count($users);
-
-			if ($countusers>1)
-				qa_fatal_error('External login mapped to more than one user'); // should never happen
-
-			if ($countusers) // user exists so log them in
-				qa_set_logged_in_user($users[0]['userid'], $users[0]['handle'], false, $source);
-
-			else { // create and log in user
-				require_once QA_INCLUDE_DIR.'qa-app-users-edit.php';
-
-				qa_db_user_login_sync(true);
-
-				$users=qa_db_user_login_find($source, $identifier); // check again after table is locked
-
-				if (count($users)==1) {
-					qa_db_user_login_sync(false);
-					qa_set_logged_in_user($users[0]['userid'], $users[0]['handle'], false, $source);
-
-				} else {
-					$handle=qa_handle_make_valid(@$fields['handle']);
-
-					if (strlen(@$fields['email'])) { // remove email address if it will cause a duplicate
-						$emailusers=qa_db_user_find_by_email($fields['email']);
-						if (count($emailusers)) {
-							qa_redirect('login', array('e' => $fields['email'], 'ee' => '1'));
-							unset($fields['email']);
-							unset($fields['confirmed']);
-						}
-					}
-
-					$userid=qa_create_new_user((string)@$fields['email'], null /* no password */, $handle,
-						isset($fields['level']) ? $fields['level'] : QA_USER_LEVEL_BASIC, @$fields['confirmed']);
-
-					qa_db_user_login_add($userid, $source, $identifier);
-					qa_db_user_login_sync(false);
-
-					$profilefields=array('name', 'location', 'website', 'about');
-
-					foreach ($profilefields as $fieldname)
-						if (strlen(@$fields[$fieldname]))
-							qa_db_user_profile_set($userid, $fieldname, $fields[$fieldname]);
-
-					if (strlen(@$fields['avatar']))
-						qa_set_user_avatar($userid, $fields['avatar']);
-
-					qa_set_logged_in_user($userid, $handle, false, $source);
-				}
-			}
-		}
-
-
-		function qa_get_logged_in_userid()
-	/*
-		Return the userid of the currently logged in user, or null if none logged in
-	*/
-		{
-			if (qa_to_override(__FUNCTION__)) { $args=func_get_args(); return qa_call_override(__FUNCTION__, $args); }
-
-			global $qa_logged_in_userid_checked;
-
-			$suffix=qa_session_var_suffix();
-
-			if (!$qa_logged_in_userid_checked) { // only check once
-				qa_start_session(); // this will load logged in userid from the native PHP session, but that's not enough
-
-				$sessionuserid=@$_SESSION['qa_session_userid_'.$suffix];
-
-				if (isset($sessionuserid)) // check verify code matches
-					if (@$_SESSION['qa_session_verify_'.$suffix] != qa_session_verify_code($sessionuserid))
-						qa_clear_session_user();
-
-				if (!empty($_COOKIE['qa_session'])) {
-					@list($handle, $sessioncode, $remember)=explode('/', $_COOKIE['qa_session']);
-
-					if ($remember)
-						qa_set_session_cookie($handle, $sessioncode, $remember); // extend 'remember me' cookies each time
-
-					$sessioncode=trim($sessioncode); // trim to prevent passing in blank values to match uninitiated DB rows
-
-					// Try to recover session from the database if PHP session has timed out
-					if ( (!isset($_SESSION['qa_session_userid_'.$suffix])) && (!empty($handle)) && (!empty($sessioncode)) ) {
-						require_once QA_INCLUDE_DIR.'qa-db-selects.php';
-
-						$userinfo=qa_db_single_select(qa_db_user_account_selectspec($handle, false)); // don't get any pending
-
-						if (strtolower(trim($userinfo['sessioncode'])) == strtolower($sessioncode))
-							qa_set_session_user($userinfo['userid'], $userinfo['sessionsource']);
-						else
-							qa_clear_session_cookie(); // if cookie not valid, remove it to save future checks
-					}
-				}
-
-				$qa_logged_in_userid_checked=true;
-			}
-
-			return @$_SESSION['qa_session_userid_'.$suffix];
-		}
-
-
-		function qa_get_logged_in_source()
-	/*
-		Get the source of the currently logged in user, from call to qa_log_in_external_user() or null if logged in normally
-	*/
-		{
-			if (qa_to_override(__FUNCTION__)) { $args=func_get_args(); return qa_call_override(__FUNCTION__, $args); }
-
-			$userid=qa_get_logged_in_userid();
-			$suffix=qa_session_var_suffix();
-
-			if (isset($userid))
-				return @$_SESSION['qa_session_source_'.$suffix];
-		}
-
-
-		function qa_get_logged_in_user_field($field)
-	/*
-		Return $field of the currently logged in user, cache to ensure only one call to external code
-	*/
-		{
-			if (qa_to_override(__FUNCTION__)) { $args=func_get_args(); return qa_call_override(__FUNCTION__, $args); }
-
-			global $qa_cached_logged_in_user;
-
-			$userid=qa_get_logged_in_userid();
-
-			if (isset($userid) && !isset($qa_cached_logged_in_user)) {
-				require_once QA_INCLUDE_DIR.'qa-db-selects.php';
-				$qa_cached_logged_in_user=qa_db_get_pending_result('loggedinuser', qa_db_user_account_selectspec($userid, true));
-
-				if (!isset($qa_cached_logged_in_user)) { // the user can no longer be found (should be because they're deleted)
-					qa_clear_session_user();
-					qa_fatal_error('The logged in user cannot be found');
-						// it's too late here to proceed because the caller may already be branching based on whether someone is logged in
-				}
-			}
-
-			return @$qa_cached_logged_in_user[$field];
-		}
-
-
-		function qa_get_logged_in_points()
-	/*
-		Return the number of points of the currently logged in user, or null if none is logged in
-	*/
-		{
-			if (qa_to_override(__FUNCTION__)) { $args=func_get_args(); return qa_call_override(__FUNCTION__, $args); }
-
-			return qa_get_logged_in_user_field('points');
-		}
-
-
-		function qa_get_mysql_user_column_type()
-	/*
-		Return column type to use for users (if not using single sign-on integration)
-	*/
-		{
-			return 'INT UNSIGNED';
-		}
-
-
-		function qa_get_one_user_html($handle, $microformats=false, $favorited=false)
-	/*
-		Return HTML to display for user with username $handle, with microformats if $microformats is true. Set $favorited to true to show the user as favorited.
-	*/
-		{
-			if (qa_to_override(__FUNCTION__)) { $args=func_get_args(); return qa_call_override(__FUNCTION__, $args); }
-
-			return strlen($handle) ? ('<a href="'.qa_path_html('user/'.$handle).'" class="qa-user-link'
-				.($favorited ? ' qa-user-favorited' : '').($microformats ? ' url nickname' : '').'">'.qa_html($handle).'</a>') : '';
-		}
-
-
-		function qa_get_user_avatar_html($flags, $email, $handle, $blobid, $width, $height, $size, $padding=false)
-	/*
-		Return HTML to display for the user's avatar, constrained to $size pixels, with optional $padding to that size
-		Pass the user's fields $flags, $email, $handle, and avatar $blobid, $width and $height
-	*/
-		{
-			if (qa_to_override(__FUNCTION__)) { $args=func_get_args(); return qa_call_override(__FUNCTION__, $args); }
-
-			require_once QA_INCLUDE_DIR.'qa-app-format.php';
-
-			if (qa_opt('avatar_allow_gravatar') && ($flags & QA_USER_FLAGS_SHOW_GRAVATAR))
-				$html=qa_get_gravatar_html($email, $size);
-			elseif (qa_opt('avatar_allow_upload') && (($flags & QA_USER_FLAGS_SHOW_AVATAR)) && isset($blobid))
-				$html=qa_get_avatar_blob_html($blobid, $width, $height, $size, $padding);
-			elseif ( (qa_opt('avatar_allow_gravatar')||qa_opt('avatar_allow_upload')) && qa_opt('avatar_default_show') && strlen(qa_opt('avatar_default_blobid')) )
-				$html=qa_get_avatar_blob_html(qa_opt('avatar_default_blobid'), qa_opt('avatar_default_width'), qa_opt('avatar_default_height'), $size, $padding);
-			else
-				$html=null;
-
-			return (isset($html) && strlen($handle)) ? ('<a href="'.qa_path_html('user/'.$handle).'" class="qa-avatar-link">'.$html.'</a>') : $html;
-		}
-
-
-		function qa_get_user_email($userid)
-	/*
-		Return email address for user $userid (if not using single sign-on integration)
-	*/
-		{
-			$userinfo=qa_db_select_with_pending(qa_db_user_account_selectspec($userid, true));
-
-			return $userinfo['email'];
-		}
-
-
-		function qa_user_report_action($userid, $action)
-	/*
-		Called after a database write $action performed by a user $userid
-	*/
-		{
-			if (qa_to_override(__FUNCTION__)) { $args=func_get_args(); return qa_call_override(__FUNCTION__, $args); }
-
-			require_once QA_INCLUDE_DIR.'qa-db-users.php';
-
-			qa_db_user_written($userid, qa_remote_ip_address());
-		}
-
-
-		function qa_user_level_string($level)
-	/*
-		Return textual representation of the user $level
-	*/
-		{
-			if (qa_to_override(__FUNCTION__)) { $args=func_get_args(); return qa_call_override(__FUNCTION__, $args); }
-
-			if ($level>=QA_USER_LEVEL_SUPER)
-				$string='users/level_super';
-			elseif ($level>=QA_USER_LEVEL_ADMIN)
-				$string='users/level_admin';
-			elseif ($level>=QA_USER_LEVEL_MODERATOR)
-				$string='users/level_moderator';
-			elseif ($level>=QA_USER_LEVEL_EDITOR)
-				$string='users/level_editor';
-			elseif ($level>=QA_USER_LEVEL_EXPERT)
-				$string='users/level_expert';
-			elseif ($level>=QA_USER_LEVEL_APPROVED)
-				$string='users/approved_user';
-			else
-				$string='users/registered_user';
-
-			return qa_lang($string);
-		}
-
-
-		function qa_get_login_links($rooturl, $tourl)
-	/*
-		Return an array of links to login, register, email confirm and logout pages (if not using single sign-on integration)
-	*/
-		{
-			return array(
-				'login' => qa_path('login', isset($tourl) ? array('to' => $tourl) : null, $rooturl),
-				'register' => qa_path('register', isset($tourl) ? array('to' => $tourl) : null, $rooturl),
-				'confirm' => qa_path('confirm', null, $rooturl),
-				'logout' => qa_path('logout', null, $rooturl),
-			);
-		}
-
-	} // end of: if (QA_FINAL_EXTERNAL_USERS) { ... } else { ... }
-
-
-	function qa_is_logged_in()
-/*
-	Return whether someone is logged in at the moment
-*/
-	{
-		$userid=qa_get_logged_in_userid();
-		return isset($userid);
-	}
-
-
-	function qa_get_logged_in_handle()
-/*
-	Return displayable handle/username of currently logged in user, or null if none
-*/
-	{
-		return qa_get_logged_in_user_field(QA_FINAL_EXTERNAL_USERS ? 'publicusername' : 'handle');
-	}
-
-
-	function qa_get_logged_in_email()
-/*
-	Return email of currently logged in user, or null if none
-*/
-	{
-		return qa_get_logged_in_user_field('email');
-	}
-
-
-	function qa_get_logged_in_level()
-/*
-	Return level of currently logged in user, or null if none
-*/
-	{
-		return qa_get_logged_in_user_field('level');
-	}
-
-
-	function qa_get_logged_in_flags()
-/*
-	Return flags (see QA_USER_FLAGS_*) of currently logged in user, or null if none
-*/
-	{
-		if (QA_FINAL_EXTERNAL_USERS)
-			return qa_get_logged_in_user_field('blocked') ? QA_USER_FLAGS_USER_BLOCKED : 0;
-		else
-			return qa_get_logged_in_user_field('flags');
-	}
-
-
-	function qa_get_logged_in_levels()
-/*
-	Return an array of all the specific (e.g. per category) level privileges for the logged in user, retrieving from the database if necessary
-*/
-	{
-		require_once QA_INCLUDE_DIR.'qa-db-selects.php';
-
-		return qa_db_get_pending_result('userlevels', qa_db_user_levels_selectspec(qa_get_logged_in_userid(), true));
-	}
-
-
-	function qa_userids_to_handles($userids)
-/*
-	Return an array mapping each userid in $userids to that user's handle (public username), or to null if not found
-*/
-	{
-		if (QA_FINAL_EXTERNAL_USERS)
-			$rawuseridhandles=qa_get_public_from_userids($userids);
-
-		else {
-			require_once QA_INCLUDE_DIR.'qa-db-users.php';
-			$rawuseridhandles=qa_db_user_get_userid_handles($userids);
-		}
-
-		$gotuseridhandles=array();
-		foreach ($userids as $userid)
-			$gotuseridhandles[$userid]=@$rawuseridhandles[$userid];
-
-		return $gotuseridhandles;
-	}
-<<<<<<< HEAD
-
-
-=======
-	
-	function qa_userid_to_handle($userid)
-/*
-	Return an string mapping the received userid to that user's handle (public username), or to null if not found
-*/
-	{
-		$handles=qa_userids_to_handles(array($userid));
-		return empty($handles) ? null : $handles[$userid];
-	}
-	
-	
->>>>>>> de7b2702
-	function qa_handles_to_userids($handles, $exactonly=false)
-/*
-	Return an array mapping each handle in $handles the user's userid, or null if not found. If $exactonly is true then
-	$handles must have the correct case and accents. Otherwise, handles are case- and accent-insensitive, and the keys
-	of the returned array will match the $handles provided, not necessary those in the DB.
-*/
-	{
-		require_once QA_INCLUDE_DIR.'qa-util-string.php';
-
-		if (QA_FINAL_EXTERNAL_USERS)
-			$rawhandleuserids=qa_get_userids_from_public($handles);
-
-		else {
-			require_once QA_INCLUDE_DIR.'qa-db-users.php';
-			$rawhandleuserids=qa_db_user_get_handle_userids($handles);
-		}
-
-		$gothandleuserids=array();
-
-		if ($exactonly) { // only take the exact matches
-			foreach ($handles as $handle)
-				$gothandleuserids[$handle]=@$rawhandleuserids[$handle];
-
-		} else { // normalize to lowercase without accents, and then find matches
-			$normhandleuserids=array();
-			foreach ($rawhandleuserids as $handle => $userid)
-				$normhandleuserids[qa_string_remove_accents(qa_strtolower($handle))]=$userid;
-
-			foreach ($handles as $handle)
-				$gothandleuserids[$handle]=@$normhandleuserids[qa_string_remove_accents(qa_strtolower($handle))];
-		}
-
-		return $gothandleuserids;
-	}
-
-
-	function qa_handle_to_userid($handle)
-/*
-	Return the userid corresponding to $handle (not case- or accent-sensitive)
-*/
-	{
-		if (QA_FINAL_EXTERNAL_USERS)
-			$handleuserids=qa_get_userids_from_public(array($handle));
-
-		else {
-			require_once QA_INCLUDE_DIR.'qa-db-users.php';
-			$handleuserids=qa_db_user_get_handle_userids(array($handle));
-		}
-
-		if (count($handleuserids)==1)
-			return reset($handleuserids); // don't use $handleuserids[$handle] since capitalization might be different
-
-		return null;
-	}
-
-
-	function qa_user_level_for_categories($categoryids)
-/*
-	Return the level of the logged in user for a post with $categoryids (expressing the full hierarchy to the final category)
-*/
-	{
-		if (qa_to_override(__FUNCTION__)) { $args=func_get_args(); return qa_call_override(__FUNCTION__, $args); }
-
-		require_once QA_INCLUDE_DIR.'qa-app-updates.php';
-
-		$level=qa_get_logged_in_level();
-
-		if (count($categoryids)) {
-			$userlevels=qa_get_logged_in_levels();
-
-			$categorylevels=array(); // create a map
-			foreach ($userlevels as $userlevel)
-				if ($userlevel['entitytype']==QA_ENTITY_CATEGORY)
-					$categorylevels[$userlevel['entityid']]=$userlevel['level'];
-
-			foreach ($categoryids as $categoryid)
-				$level=max($level, @$categorylevels[$categoryid]);
-		}
-
-		return $level;
-	}
-
-
-	function qa_user_level_for_post($post)
-/*
-	Return the level of the logged in user for $post, as retrieved from the database
-*/
-	{
-		if (qa_to_override(__FUNCTION__)) { $args=func_get_args(); return qa_call_override(__FUNCTION__, $args); }
-
-		if (strlen(@$post['categoryids']))
-			return qa_user_level_for_categories(explode(',', $post['categoryids']));
-
-		return null;
-	}
-
-
-	function qa_user_level_maximum()
-/*
-	Return the maximum possible level of the logged in user in any context (i.e. for any category)
-*/
-	{
-		if (qa_to_override(__FUNCTION__)) { $args=func_get_args(); return qa_call_override(__FUNCTION__, $args); }
-
-		$level=qa_get_logged_in_level();
-
-		$userlevels=qa_get_logged_in_levels();
-		foreach ($userlevels as $userlevel)
-			$level=max($level, $userlevel['level']);
-
-		return $level;
-	}
-
-
-	function qa_user_post_permit_error($permitoption, $post, $limitaction=null, $checkblocks=true)
-/*
-	Check whether the logged in user has permission to perform $permitoption on post $post (from the database)
-	Other parameters and the return value are as for qa_user_permit_error(...)
-*/
-	{
-		return qa_user_permit_error($permitoption, $limitaction, qa_user_level_for_post($post), $checkblocks);
-	}
-
-
-	function qa_user_maximum_permit_error($permitoption, $limitaction=null, $checkblocks=true)
-/*
-	Check whether the logged in user would have permittion to perform $permitoption in any context (i.e. for any category)
-	Other parameters and the return value are as for qa_user_permit_error(...)
-*/
-	{
-		return qa_user_permit_error($permitoption, $limitaction, qa_user_level_maximum(), $checkblocks);
-	}
-
-
-	function qa_user_permit_error($permitoption=null, $limitaction=null, $userlevel=null, $checkblocks=true)
-/*
-	Check whether the logged in user has permission to perform $permitoption. If $permitoption is null, this simply
-	checks whether the user is blocked. Optionally provide an $limitaction (see top of qa-app-limits.php) to also check
-	against user or IP rate limits. You can pass in a QA_USER_LEVEL_* constant in $userlevel to consider the user at a
-	different level to usual (e.g. if they are performing this action in a category for which they have elevated
-	privileges). To ignore the user's blocked status, set $checkblocks to false.
-
-	Possible results, in order of priority (i.e. if more than one reason, the first will be given):
-	'level' => a special privilege level (e.g. expert) or minimum number of points is required
-	'login' => the user should login or register
-	'userblock' => the user has been blocked
-	'ipblock' => the ip address has been blocked
-	'confirm' => the user should confirm their email address
-	'approve' => the user needs to be approved by the site admins
-	'limit' => the user or IP address has reached a rate limit (if $limitaction specified)
-	false => the operation can go ahead
-*/
-	{
-		if (qa_to_override(__FUNCTION__)) { $args=func_get_args(); return qa_call_override(__FUNCTION__, $args); }
-
-		require_once QA_INCLUDE_DIR.'qa-app-limits.php';
-
-		$userid=qa_get_logged_in_userid();
-		if (!isset($userlevel))
-			$userlevel=qa_get_logged_in_level();
-
-		$flags=qa_get_logged_in_flags();
-		if (!$checkblocks)
-			$flags&=~QA_USER_FLAGS_USER_BLOCKED;
-
-		$error=qa_permit_error($permitoption, $userid, $userlevel, $flags);
-
-		if ($checkblocks && (!$error) && qa_is_ip_blocked())
-			$error='ipblock';
-
-		if ((!$error) && isset($userid) && ($flags & QA_USER_FLAGS_MUST_CONFIRM) && qa_opt('confirm_user_emails'))
-			$error='confirm';
-
-		if ((!$error) && isset($userid) && ($flags & QA_USER_FLAGS_MUST_APPROVE) && qa_opt('moderate_users'))
-			$error='approve';
-
-		if (isset($limitaction) && !$error)
-			if (qa_user_limits_remaining($limitaction)<=0)
-				$error='limit';
-
-		return $error;
-	}
-
-
-	function qa_permit_error($permitoption, $userid, $userlevel, $userflags, $userpoints=null)
-/*
-	Check whether $userid (null for no user) can perform $permitoption. Result as for qa_user_permit_error(...).
-	If appropriate, pass the user's level in $userlevel, flags in $userflags and points in $userpoints.
-	If $userid is currently logged in, you can set $userpoints=null to retrieve them only if necessary.
-*/
-	{
-		if (qa_to_override(__FUNCTION__)) { $args=func_get_args(); return qa_call_override(__FUNCTION__, $args); }
-
-		$permit=isset($permitoption) ? qa_opt($permitoption) : QA_PERMIT_ALL;
-
-		if (isset($userid) && (($permit==QA_PERMIT_POINTS) || ($permit==QA_PERMIT_POINTS_CONFIRMED) || ($permit==QA_PERMIT_APPROVED_POINTS)) ) {
-				// deal with points threshold by converting as appropriate
-
-			if ( (!isset($userpoints)) && ($userid==qa_get_logged_in_userid()) )
-				$userpoints=qa_get_logged_in_points(); // allow late retrieval of points (to avoid unnecessary DB query when using external users)
-
-			if ($userpoints>=qa_opt($permitoption.'_points'))
-				$permit=($permit==QA_PERMIT_APPROVED_POINTS) ? QA_PERMIT_APPROVED :
-					(($permit==QA_PERMIT_POINTS_CONFIRMED) ? QA_PERMIT_CONFIRMED : QA_PERMIT_USERS); // convert if user has enough points
-			else
-				$permit=QA_PERMIT_EXPERTS; // otherwise show a generic message so they're not tempted to collect points just for this
-		}
-
-		return qa_permit_value_error($permit, $userid, $userlevel, $userflags);
-	}
-
-
-	function qa_permit_value_error($permit, $userid, $userlevel, $userflags)
-/*
-	Check whether $userid of level $userlevel with $userflags can reach the permission level in $permit
-	(generally retrieved from an option, but not always). Result as for qa_user_permit_error(...).
-*/
-	{
-		if (qa_to_override(__FUNCTION__)) { $args=func_get_args(); return qa_call_override(__FUNCTION__, $args); }
-
-		if ($permit>=QA_PERMIT_ALL)
-			$error=false;
-
-		elseif ($permit>=QA_PERMIT_USERS)
-			$error=isset($userid) ? false : 'login';
-
-		elseif ($permit>=QA_PERMIT_CONFIRMED) {
-			if (!isset($userid))
-				$error='login';
-
-			elseif (
-				QA_FINAL_EXTERNAL_USERS || // not currently supported by single sign-on integration
-				($userlevel>=QA_PERMIT_APPROVED) || // if user approved or assigned to a higher level, no need
-				($userflags & QA_USER_FLAGS_EMAIL_CONFIRMED) || // actual confirmation
-				(!qa_opt('confirm_user_emails')) // if this option off, we can't ask it of the user
-			)
-				$error=false;
-
-			else
-				$error='confirm';
-
-		} elseif ($permit>=QA_PERMIT_APPROVED) {
-			if (!isset($userid))
-				$error='login';
-
-			elseif (
-				($userlevel>=QA_USER_LEVEL_APPROVED) || // user has been approved
-				(!qa_opt('moderate_users')) // if this option off, we can't ask it of the user
-			)
-				$error=false;
-
-			else
-				$error='approve';
-
-		} elseif ($permit>=QA_PERMIT_EXPERTS)
-			$error=(isset($userid) && ($userlevel>=QA_USER_LEVEL_EXPERT)) ? false : 'level';
-
-		elseif ($permit>=QA_PERMIT_EDITORS)
-			$error=(isset($userid) && ($userlevel>=QA_USER_LEVEL_EDITOR)) ? false : 'level';
-
-		elseif ($permit>=QA_PERMIT_MODERATORS)
-			$error=(isset($userid) && ($userlevel>=QA_USER_LEVEL_MODERATOR)) ? false : 'level';
-
-		elseif ($permit>=QA_PERMIT_ADMINS)
-			$error=(isset($userid) && ($userlevel>=QA_USER_LEVEL_ADMIN)) ? false : 'level';
-
-		else
-			$error=(isset($userid) && ($userlevel>=QA_USER_LEVEL_SUPER)) ? false : 'level';
-
-		if (isset($userid) && ($userflags & QA_USER_FLAGS_USER_BLOCKED) && ($error!='level'))
-			$error='userblock';
-
-		return $error;
-	}
-
-
-	function qa_user_captcha_reason($userlevel=null)
-/*
-	Return whether a captcha is required for posts submitted by the current user. You can pass in a QA_USER_LEVEL_*
-	constant in $userlevel to consider the user at a different level to usual (e.g. if they are performing this action
-	in a category for which they have elevated privileges).
-
-	Possible results:
-	'login' => captcha required because the user is not logged in
-	'approve' => captcha required because the user has not been approved
-	'confirm' => captcha required because the user has not confirmed their email address
-	false => captcha is not required
-*/
-	{
-		if (qa_to_override(__FUNCTION__)) { $args=func_get_args(); return qa_call_override(__FUNCTION__, $args); }
-
-		$reason=false;
-		if (!isset($userlevel))
-			$userlevel=qa_get_logged_in_level();
-
-		if ($userlevel < QA_USER_LEVEL_APPROVED) { // approved users and above aren't shown captchas
-			$userid=qa_get_logged_in_userid();
-
-			if (qa_opt('captcha_on_anon_post') && !isset($userid))
-				$reason='login';
-			elseif (qa_opt('moderate_users') && qa_opt('captcha_on_unapproved'))
-				$reason='approve';
-			elseif (qa_opt('confirm_user_emails') && qa_opt('captcha_on_unconfirmed') && !(qa_get_logged_in_flags() & QA_USER_FLAGS_EMAIL_CONFIRMED) )
-				$reason='confirm';
-		}
-
-		return $reason;
-	}
-
-
-	function qa_user_use_captcha($userlevel=null)
-/*
-	Return whether a captcha should be presented to the logged in user for writing posts. You can pass in a
-	QA_USER_LEVEL_* constant in $userlevel to consider the user at a different level to usual.
-*/
-	{
-		if (qa_to_override(__FUNCTION__)) { $args=func_get_args(); return qa_call_override(__FUNCTION__, $args); }
-
-		return qa_user_captcha_reason($userlevel)!=false;
-	}
-
-
-	function qa_user_moderation_reason($userlevel=null)
-/*
-	Return whether moderation is required for posts submitted by the current user. You can pass in a QA_USER_LEVEL_*
-constant in $userlevel to consider the user at a different level to usual (e.g. if they are performing this action
-in a category for which they have elevated privileges).
-
-	Possible results:
-	'login' => moderation required because the user is not logged in
-	'approve' => moderation required because the user has not been approved
-	'confirm' => moderation required because the user has not confirmed their email address
-	'points' => moderation required because the user has insufficient points
-	false => moderation is not required
-*/
-	{
-		if (qa_to_override(__FUNCTION__)) { $args=func_get_args(); return qa_call_override(__FUNCTION__, $args); }
-
-		$reason=false;
-		if (!isset($userlevel))
-			$userlevel=qa_get_logged_in_level();
-
-		if (
-			($userlevel < QA_USER_LEVEL_EXPERT) && // experts and above aren't moderated
-			qa_user_permit_error('permit_moderate') // if the user can approve posts, no point in moderating theirs
-		) {
-			$userid=qa_get_logged_in_userid();
-
-			if (isset($userid)) {
-				if (qa_opt('moderate_users') && qa_opt('moderate_unapproved') && ($userlevel<QA_USER_LEVEL_APPROVED))
-					$reason='approve';
-				elseif (qa_opt('confirm_user_emails') && qa_opt('moderate_unconfirmed') && !(qa_get_logged_in_flags() & QA_USER_FLAGS_EMAIL_CONFIRMED) )
-					$reason='confirm';
-				elseif (qa_opt('moderate_by_points') && (qa_get_logged_in_points() < qa_opt('moderate_points_limit')))
-					$reason='points';
-
-			} elseif (qa_opt('moderate_anon_post'))
-				$reason='login';
-		}
-
-		return $reason;
-	}
-
-
-	function qa_user_userfield_label($userfield)
-/*
-	Return the label to display for $userfield as retrieved from the database, using default if no name set
-*/
-	{
-		if (isset($userfield['content']))
-			return $userfield['content'];
-
-		else {
-			$defaultlabels=array(
-				'name' => 'users/full_name',
-				'about' => 'users/about',
-				'location' => 'users/location',
-				'website' => 'users/website',
-			);
-
-			if (isset($defaultlabels[$userfield['title']]))
-				return qa_lang($defaultlabels[$userfield['title']]);
-		}
-
-		return '';
-	}
-
-
-	function qa_set_form_security_key()
-/*
-	Set or extend the cookie in browser of non logged-in users which identifies them for the purposes of form security (anti-CSRF protection)
-*/
-	{
-		if (qa_to_override(__FUNCTION__)) { $args=func_get_args(); return qa_call_override(__FUNCTION__, $args); }
-
-		global $qa_form_key_cookie_set;
-
-		if ( (!qa_is_logged_in()) && !@$qa_form_key_cookie_set) {
-			$qa_form_key_cookie_set=true;
-
-			if (strlen(@$_COOKIE['qa_key'])!=QA_FORM_KEY_LENGTH) {
-				require_once QA_INCLUDE_DIR.'qa-util-string.php';
-				$_COOKIE['qa_key']=qa_random_alphanum(QA_FORM_KEY_LENGTH);
-			}
-
-			setcookie('qa_key', $_COOKIE['qa_key'], time()+2*QA_FORM_EXPIRY_SECS, '/', QA_COOKIE_DOMAIN); // extend on every page request
-		}
-	}
-
-
-	function qa_calc_form_security_hash($action, $timestamp)
-/*
-	Return the form security (anti-CSRF protection) hash for an $action (any string), that can be performed within
-	QA_FORM_EXPIRY_SECS of $timestamp (in unix seconds) by the current user.
-*/
-	{
-		if (qa_to_override(__FUNCTION__)) { $args=func_get_args(); return qa_call_override(__FUNCTION__, $args); }
-
-		$salt=qa_opt('form_security_salt');
-
-		if (qa_is_logged_in())
-			return sha1($salt.'/'.$action.'/'.$timestamp.'/'.qa_get_logged_in_userid().'/'.qa_get_logged_in_user_field('passsalt'));
-		else
-			return sha1($salt.'/'.$action.'/'.$timestamp.'/'.@$_COOKIE['qa_key']); // lower security for non logged in users - code+cookie can be transferred
-	}
-
-
-	function qa_get_form_security_code($action)
-/*
-	Return the full form security (anti-CSRF protection) code for an $action (any string) performed within
-	QA_FORM_EXPIRY_SECS of now by the current user.
-*/
-	{
-		if (qa_to_override(__FUNCTION__)) { $args=func_get_args(); return qa_call_override(__FUNCTION__, $args); }
-
-		qa_set_form_security_key();
-
-		$timestamp=qa_opt('db_time');
-
-		return (int)qa_is_logged_in().'-'.$timestamp.'-'.qa_calc_form_security_hash($action, $timestamp);
-	}
-
-
-	function qa_check_form_security_code($action, $value)
-/*
-	Return whether $value matches the expected form security (anti-CSRF protection) code for $action (any string) and
-	that the code has not expired (if more than QA_FORM_EXPIRY_SECS have passed). Logs causes for suspicion.
-*/
-	{
-		if (qa_to_override(__FUNCTION__)) { $args=func_get_args(); return qa_call_override(__FUNCTION__, $args); }
-
-		$reportproblems=array();
-		$silentproblems=array();
-
-		if (!isset($value))
-			$silentproblems[]='code missing';
-
-		else if (!strlen($value))
-			$silentproblems[]='code empty';
-
-		else {
-			$parts=explode('-', $value);
-
-			if (count($parts)==3) {
-				$loggedin=$parts[0];
-				$timestamp=$parts[1];
-				$hash=$parts[2];
-				$timenow=qa_opt('db_time');
-
-				if ($timestamp>$timenow)
-					$reportproblems[]='time '.($timestamp-$timenow).'s in future';
-				elseif ($timestamp<($timenow-QA_FORM_EXPIRY_SECS))
-					$silentproblems[]='timeout after '.($timenow-$timestamp).'s';
-
-				if (qa_is_logged_in()) {
-					if (!$loggedin)
-						$silentproblems[]='now logged in';
-
-				} else {
-					if ($loggedin)
-						$silentproblems[]='now logged out';
-
-					else {
-						$key=@$_COOKIE['qa_key'];
-
-						if (!isset($key))
-							$silentproblems[]='key cookie missing';
-						elseif (!strlen($key))
-							$silentproblems[]='key cookie empty';
-						else if (strlen($key)!=QA_FORM_KEY_LENGTH)
-							$reportproblems[]='key cookie '.$key.' invalid';
-					}
-				}
-
-				if (empty($silentproblems) && empty($reportproblems))
-					if (strtolower(qa_calc_form_security_hash($action, $timestamp))!=strtolower($hash))
-						$reportproblems[]='code mismatch';
-
-			} else
-				$reportproblems[]='code '.$value.' malformed';
-		}
-
-		if (count($reportproblems))
-			@error_log(
-				'PHP Question2Answer form security violation for '.$action.
-				' by '.(qa_is_logged_in() ? ('userid '.qa_get_logged_in_userid()) : 'anonymous').
-				' ('.implode(', ', array_merge($reportproblems, $silentproblems)).')'.
-				' on '.@$_SERVER['REQUEST_URI'].
-				' via '.@$_SERVER['HTTP_REFERER']
-			);
-
-		return (empty($silentproblems) && empty($reportproblems));
-	}
-
-
-/*
-	Omit PHP closing tag to help avoid accidental output
-*/
+<?php
+
+/*
+	Question2Answer (c) Gideon Greenspan
+
+	http://www.question2answer.org/
+
+
+	File: qa-include/qa-app-users.php
+	Version: See define()s at top of qa-include/qa-base.php
+	Description: User management (application level) for basic user operations
+
+
+	This program is free software; you can redistribute it and/or
+	modify it under the terms of the GNU General Public License
+	as published by the Free Software Foundation; either version 2
+	of the License, or (at your option) any later version.
+
+	This program is distributed in the hope that it will be useful,
+	but WITHOUT ANY WARRANTY; without even the implied warranty of
+	MERCHANTABILITY or FITNESS FOR A PARTICULAR PURPOSE.  See the
+	GNU General Public License for more details.
+
+	More about this license: http://www.question2answer.org/license.php
+*/
+
+	if (!defined('QA_VERSION')) { // don't allow this page to be requested directly from browser
+		header('Location: ../');
+		exit;
+	}
+
+	define('QA_USER_LEVEL_BASIC', 0);
+	define('QA_USER_LEVEL_APPROVED', 10);
+	define('QA_USER_LEVEL_EXPERT', 20);
+	define('QA_USER_LEVEL_EDITOR', 50);
+	define('QA_USER_LEVEL_MODERATOR', 80);
+	define('QA_USER_LEVEL_ADMIN', 100);
+	define('QA_USER_LEVEL_SUPER', 120);
+
+	define('QA_USER_FLAGS_EMAIL_CONFIRMED', 1);
+	define('QA_USER_FLAGS_USER_BLOCKED', 2);
+	define('QA_USER_FLAGS_SHOW_AVATAR', 4);
+	define('QA_USER_FLAGS_SHOW_GRAVATAR', 8);
+	define('QA_USER_FLAGS_NO_MESSAGES', 16);
+	define('QA_USER_FLAGS_NO_MAILINGS', 32);
+	define('QA_USER_FLAGS_WELCOME_NOTICE', 64);
+	define('QA_USER_FLAGS_MUST_CONFIRM', 128);
+	define('QA_USER_FLAGS_NO_WALL_POSTS', 256);
+	define('QA_USER_FLAGS_MUST_APPROVE', 512);
+
+	define('QA_FIELD_FLAGS_MULTI_LINE', 1);
+	define('QA_FIELD_FLAGS_LINK_URL', 2);
+	define('QA_FIELD_FLAGS_ON_REGISTER', 4);
+
+	@define('QA_FORM_EXPIRY_SECS', 86400); // how many seconds a form is valid for submission
+	@define('QA_FORM_KEY_LENGTH', 32);
+
+
+	if (QA_FINAL_EXTERNAL_USERS) {
+
+	//	If we're using single sign-on integration (WordPress or otherwise), load PHP file for that
+
+		if (defined('QA_FINAL_WORDPRESS_INTEGRATE_PATH'))
+			require_once QA_INCLUDE_DIR.'qa-external-users-wp.php';
+		else
+			require_once QA_EXTERNAL_DIR.'qa-external-users.php';
+
+
+	//	Access functions for user information
+
+		function qa_get_logged_in_user_cache()
+	/*
+		Return array of information about the currently logged in user, cache to ensure only one call to external code
+	*/
+		{
+			global $qa_cached_logged_in_user;
+
+			if (!isset($qa_cached_logged_in_user)) {
+				$user=qa_get_logged_in_user();
+				$qa_cached_logged_in_user=isset($user) ? $user : false; // to save trying again
+			}
+
+			return @$qa_cached_logged_in_user;
+		}
+
+
+		function qa_get_logged_in_user_field($field)
+	/*
+		Return $field of the currently logged in user, or null if not available
+	*/
+		{
+			$user=qa_get_logged_in_user_cache();
+
+			return @$user[$field];
+		}
+
+
+		function qa_get_logged_in_userid()
+	/*
+		Return the userid of the currently logged in user, or null if none
+	*/
+		{
+			return qa_get_logged_in_user_field('userid');
+		}
+
+
+		function qa_get_logged_in_points()
+	/*
+		Return the number of points of the currently logged in user, or null if none is logged in
+	*/
+		{
+			global $qa_cached_logged_in_points;
+
+			if (!isset($qa_cached_logged_in_points)) {
+				require_once QA_INCLUDE_DIR.'qa-db-selects.php';
+
+				$qa_cached_logged_in_points=qa_db_select_with_pending(qa_db_user_points_selectspec(qa_get_logged_in_userid(), true));
+			}
+
+			return $qa_cached_logged_in_points['points'];
+		}
+
+
+		function qa_get_external_avatar_html($userid, $size, $padding=false)
+	/*
+		Return HTML to display for the avatar of $userid, constrained to $size pixels, with optional $padding to that size
+	*/
+		{
+			if (function_exists('qa_avatar_html_from_userid'))
+				return qa_avatar_html_from_userid($userid, $size, $padding);
+			else
+				return null;
+		}
+
+
+	} else {
+
+		function qa_start_session()
+	/*
+		Open a PHP session if one isn't opened already
+	*/
+		{
+			if (qa_to_override(__FUNCTION__)) { $args=func_get_args(); return qa_call_override(__FUNCTION__, $args); }
+
+			@ini_set('session.gc_maxlifetime', 86400); // worth a try, but won't help in shared hosting environment
+			@ini_set('session.use_trans_sid', false); // sessions need cookies to work, since we redirect after login
+			@ini_set('session.cookie_domain', QA_COOKIE_DOMAIN);
+
+			if (!isset($_SESSION))
+				session_start();
+		}
+
+
+		function qa_session_var_suffix()
+	/*
+		Returns a suffix to be used for names of session variables to prevent them being shared between multiple Q2A sites on the same server
+	*/
+		{
+			if (qa_to_override(__FUNCTION__)) { $args=func_get_args(); return qa_call_override(__FUNCTION__, $args); }
+
+			$prefix=defined('QA_MYSQL_USERS_PREFIX') ? QA_MYSQL_USERS_PREFIX : QA_MYSQL_TABLE_PREFIX;
+
+			return md5(QA_FINAL_MYSQL_HOSTNAME.'/'.QA_FINAL_MYSQL_USERNAME.'/'.QA_FINAL_MYSQL_PASSWORD.'/'.QA_FINAL_MYSQL_DATABASE.'/'.$prefix);
+		}
+
+
+		function qa_session_verify_code($userid)
+	/*
+		Returns a verification code used to ensure that a user session can't be generated by another PHP script running on the same server
+	*/
+		{
+			if (qa_to_override(__FUNCTION__)) { $args=func_get_args(); return qa_call_override(__FUNCTION__, $args); }
+
+			return sha1($userid.'/'.QA_MYSQL_TABLE_PREFIX.'/'.QA_FINAL_MYSQL_DATABASE.'/'.QA_FINAL_MYSQL_PASSWORD.'/'.QA_FINAL_MYSQL_USERNAME.'/'.QA_FINAL_MYSQL_HOSTNAME);
+		}
+
+
+		function qa_set_session_cookie($handle, $sessioncode, $remember)
+	/*
+		Set cookie in browser for username $handle with $sessioncode (in database).
+		Pass true if user checked 'Remember me' (either now or previously, as learned from cookie).
+	*/
+		{
+			if (qa_to_override(__FUNCTION__)) { $args=func_get_args(); return qa_call_override(__FUNCTION__, $args); }
+
+			// if $remember is true, store in browser for a month, otherwise store only until browser is closed
+			setcookie('qa_session', $handle.'/'.$sessioncode.'/'.($remember ? 1 : 0), $remember ? (time()+2592000) : 0, '/', QA_COOKIE_DOMAIN);
+		}
+
+
+		function qa_clear_session_cookie()
+	/*
+		Remove session cookie from browser
+	*/
+		{
+			if (qa_to_override(__FUNCTION__)) { $args=func_get_args(); return qa_call_override(__FUNCTION__, $args); }
+
+			setcookie('qa_session', false, 0, '/', QA_COOKIE_DOMAIN);
+		}
+
+
+		function qa_set_session_user($userid, $source)
+	/*
+		Set the session variables to indicate that $userid is logged in from $source
+	*/
+		{
+			if (qa_to_override(__FUNCTION__)) { $args=func_get_args(); return qa_call_override(__FUNCTION__, $args); }
+
+			$suffix=qa_session_var_suffix();
+
+			$_SESSION['qa_session_userid_'.$suffix]=$userid;
+			$_SESSION['qa_session_source_'.$suffix]=$source;
+			$_SESSION['qa_session_verify_'.$suffix]=qa_session_verify_code($userid);
+				// prevents one account on a shared server being able to create a log in a user to Q2A on another account on same server
+		}
+
+
+		function qa_clear_session_user()
+	/*
+		Clear the session variables indicating that a user is logged in
+	*/
+		{
+			if (qa_to_override(__FUNCTION__)) { $args=func_get_args(); return qa_call_override(__FUNCTION__, $args); }
+
+			$suffix=qa_session_var_suffix();
+
+			unset($_SESSION['qa_session_userid_'.$suffix]);
+			unset($_SESSION['qa_session_source_'.$suffix]);
+			unset($_SESSION['qa_session_verify_'.$suffix]);
+		}
+
+
+		function qa_set_logged_in_user($userid, $handle='', $remember=false, $source=null)
+	/*
+		Call for successful log in by $userid and $handle or successful log out with $userid=null.
+		$remember states if 'Remember me' was checked in the login form.
+	*/
+		{
+			if (qa_to_override(__FUNCTION__)) { $args=func_get_args(); return qa_call_override(__FUNCTION__, $args); }
+
+			require_once QA_INCLUDE_DIR.'qa-app-cookies.php';
+
+			qa_start_session();
+
+			if (isset($userid)) {
+				qa_set_session_user($userid, $source);
+
+				// PHP sessions time out too quickly on the server side, so we also set a cookie as backup.
+				// Logging in from a second browser will make the previous browser's 'Remember me' no longer
+				// work - I'm not sure if this is the right behavior - could see it either way.
+
+				require_once QA_INCLUDE_DIR.'qa-db-selects.php';
+
+				$userinfo=qa_db_single_select(qa_db_user_account_selectspec($userid, true));
+
+				// if we have logged in before, and are logging in the same way as before, we don't need to change the sessioncode/source
+				// this means it will be possible to automatically log in (via cookies) to the same account from more than one browser
+
+				if (empty($userinfo['sessioncode']) || ($source!==$userinfo['sessionsource'])) {
+					$sessioncode=qa_db_user_rand_sessioncode();
+					qa_db_user_set($userid, 'sessioncode', $sessioncode);
+					qa_db_user_set($userid, 'sessionsource', $source);
+				} else
+					$sessioncode=$userinfo['sessioncode'];
+
+				qa_db_user_logged_in($userid, qa_remote_ip_address());
+				qa_set_session_cookie($handle, $sessioncode, $remember);
+
+				qa_report_event('u_login', $userid, $userinfo['handle'], qa_cookie_get());
+
+			} else {
+				$olduserid=qa_get_logged_in_userid();
+				$oldhandle=qa_get_logged_in_handle();
+
+				qa_clear_session_cookie();
+				qa_clear_session_user();
+
+				qa_report_event('u_logout', $olduserid, $oldhandle, qa_cookie_get());
+			}
+		}
+
+
+		function qa_log_in_external_user($source, $identifier, $fields)
+	/*
+		Call to log in a user based on an external identity provider $source with external $identifier
+		A new user is created based on $fields if it's a new combination of $source and $identifier
+	*/
+		{
+			if (qa_to_override(__FUNCTION__)) { $args=func_get_args(); return qa_call_override(__FUNCTION__, $args); }
+
+			require_once QA_INCLUDE_DIR.'qa-db-users.php';
+
+			$users=qa_db_user_login_find($source, $identifier);
+			$countusers=count($users);
+
+			if ($countusers>1)
+				qa_fatal_error('External login mapped to more than one user'); // should never happen
+
+			if ($countusers) // user exists so log them in
+				qa_set_logged_in_user($users[0]['userid'], $users[0]['handle'], false, $source);
+
+			else { // create and log in user
+				require_once QA_INCLUDE_DIR.'qa-app-users-edit.php';
+
+				qa_db_user_login_sync(true);
+
+				$users=qa_db_user_login_find($source, $identifier); // check again after table is locked
+
+				if (count($users)==1) {
+					qa_db_user_login_sync(false);
+					qa_set_logged_in_user($users[0]['userid'], $users[0]['handle'], false, $source);
+
+				} else {
+					$handle=qa_handle_make_valid(@$fields['handle']);
+
+					if (strlen(@$fields['email'])) { // remove email address if it will cause a duplicate
+						$emailusers=qa_db_user_find_by_email($fields['email']);
+						if (count($emailusers)) {
+							qa_redirect('login', array('e' => $fields['email'], 'ee' => '1'));
+							unset($fields['email']);
+							unset($fields['confirmed']);
+						}
+					}
+
+					$userid=qa_create_new_user((string)@$fields['email'], null /* no password */, $handle,
+						isset($fields['level']) ? $fields['level'] : QA_USER_LEVEL_BASIC, @$fields['confirmed']);
+
+					qa_db_user_login_add($userid, $source, $identifier);
+					qa_db_user_login_sync(false);
+
+					$profilefields=array('name', 'location', 'website', 'about');
+
+					foreach ($profilefields as $fieldname)
+						if (strlen(@$fields[$fieldname]))
+							qa_db_user_profile_set($userid, $fieldname, $fields[$fieldname]);
+
+					if (strlen(@$fields['avatar']))
+						qa_set_user_avatar($userid, $fields['avatar']);
+
+					qa_set_logged_in_user($userid, $handle, false, $source);
+				}
+			}
+		}
+
+
+		function qa_get_logged_in_userid()
+	/*
+		Return the userid of the currently logged in user, or null if none logged in
+	*/
+		{
+			if (qa_to_override(__FUNCTION__)) { $args=func_get_args(); return qa_call_override(__FUNCTION__, $args); }
+
+			global $qa_logged_in_userid_checked;
+
+			$suffix=qa_session_var_suffix();
+
+			if (!$qa_logged_in_userid_checked) { // only check once
+				qa_start_session(); // this will load logged in userid from the native PHP session, but that's not enough
+
+				$sessionuserid=@$_SESSION['qa_session_userid_'.$suffix];
+
+				if (isset($sessionuserid)) // check verify code matches
+					if (@$_SESSION['qa_session_verify_'.$suffix] != qa_session_verify_code($sessionuserid))
+						qa_clear_session_user();
+
+				if (!empty($_COOKIE['qa_session'])) {
+					@list($handle, $sessioncode, $remember)=explode('/', $_COOKIE['qa_session']);
+
+					if ($remember)
+						qa_set_session_cookie($handle, $sessioncode, $remember); // extend 'remember me' cookies each time
+
+					$sessioncode=trim($sessioncode); // trim to prevent passing in blank values to match uninitiated DB rows
+
+					// Try to recover session from the database if PHP session has timed out
+					if ( (!isset($_SESSION['qa_session_userid_'.$suffix])) && (!empty($handle)) && (!empty($sessioncode)) ) {
+						require_once QA_INCLUDE_DIR.'qa-db-selects.php';
+
+						$userinfo=qa_db_single_select(qa_db_user_account_selectspec($handle, false)); // don't get any pending
+
+						if (strtolower(trim($userinfo['sessioncode'])) == strtolower($sessioncode))
+							qa_set_session_user($userinfo['userid'], $userinfo['sessionsource']);
+						else
+							qa_clear_session_cookie(); // if cookie not valid, remove it to save future checks
+					}
+				}
+
+				$qa_logged_in_userid_checked=true;
+			}
+
+			return @$_SESSION['qa_session_userid_'.$suffix];
+		}
+
+
+		function qa_get_logged_in_source()
+	/*
+		Get the source of the currently logged in user, from call to qa_log_in_external_user() or null if logged in normally
+	*/
+		{
+			if (qa_to_override(__FUNCTION__)) { $args=func_get_args(); return qa_call_override(__FUNCTION__, $args); }
+
+			$userid=qa_get_logged_in_userid();
+			$suffix=qa_session_var_suffix();
+
+			if (isset($userid))
+				return @$_SESSION['qa_session_source_'.$suffix];
+		}
+
+
+		function qa_get_logged_in_user_field($field)
+	/*
+		Return $field of the currently logged in user, cache to ensure only one call to external code
+	*/
+		{
+			if (qa_to_override(__FUNCTION__)) { $args=func_get_args(); return qa_call_override(__FUNCTION__, $args); }
+
+			global $qa_cached_logged_in_user;
+
+			$userid=qa_get_logged_in_userid();
+
+			if (isset($userid) && !isset($qa_cached_logged_in_user)) {
+				require_once QA_INCLUDE_DIR.'qa-db-selects.php';
+				$qa_cached_logged_in_user=qa_db_get_pending_result('loggedinuser', qa_db_user_account_selectspec($userid, true));
+
+				if (!isset($qa_cached_logged_in_user)) { // the user can no longer be found (should be because they're deleted)
+					qa_clear_session_user();
+					qa_fatal_error('The logged in user cannot be found');
+						// it's too late here to proceed because the caller may already be branching based on whether someone is logged in
+				}
+			}
+
+			return @$qa_cached_logged_in_user[$field];
+		}
+
+
+		function qa_get_logged_in_points()
+	/*
+		Return the number of points of the currently logged in user, or null if none is logged in
+	*/
+		{
+			if (qa_to_override(__FUNCTION__)) { $args=func_get_args(); return qa_call_override(__FUNCTION__, $args); }
+
+			return qa_get_logged_in_user_field('points');
+		}
+
+
+		function qa_get_mysql_user_column_type()
+	/*
+		Return column type to use for users (if not using single sign-on integration)
+	*/
+		{
+			return 'INT UNSIGNED';
+		}
+
+
+		function qa_get_one_user_html($handle, $microformats=false, $favorited=false)
+	/*
+		Return HTML to display for user with username $handle, with microformats if $microformats is true. Set $favorited to true to show the user as favorited.
+	*/
+		{
+			if (qa_to_override(__FUNCTION__)) { $args=func_get_args(); return qa_call_override(__FUNCTION__, $args); }
+
+			return strlen($handle) ? ('<a href="'.qa_path_html('user/'.$handle).'" class="qa-user-link'
+				.($favorited ? ' qa-user-favorited' : '').($microformats ? ' url nickname' : '').'">'.qa_html($handle).'</a>') : '';
+		}
+
+
+		function qa_get_user_avatar_html($flags, $email, $handle, $blobid, $width, $height, $size, $padding=false)
+	/*
+		Return HTML to display for the user's avatar, constrained to $size pixels, with optional $padding to that size
+		Pass the user's fields $flags, $email, $handle, and avatar $blobid, $width and $height
+	*/
+		{
+			if (qa_to_override(__FUNCTION__)) { $args=func_get_args(); return qa_call_override(__FUNCTION__, $args); }
+
+			require_once QA_INCLUDE_DIR.'qa-app-format.php';
+
+			if (qa_opt('avatar_allow_gravatar') && ($flags & QA_USER_FLAGS_SHOW_GRAVATAR))
+				$html=qa_get_gravatar_html($email, $size);
+			elseif (qa_opt('avatar_allow_upload') && (($flags & QA_USER_FLAGS_SHOW_AVATAR)) && isset($blobid))
+				$html=qa_get_avatar_blob_html($blobid, $width, $height, $size, $padding);
+			elseif ( (qa_opt('avatar_allow_gravatar')||qa_opt('avatar_allow_upload')) && qa_opt('avatar_default_show') && strlen(qa_opt('avatar_default_blobid')) )
+				$html=qa_get_avatar_blob_html(qa_opt('avatar_default_blobid'), qa_opt('avatar_default_width'), qa_opt('avatar_default_height'), $size, $padding);
+			else
+				$html=null;
+
+			return (isset($html) && strlen($handle)) ? ('<a href="'.qa_path_html('user/'.$handle).'" class="qa-avatar-link">'.$html.'</a>') : $html;
+		}
+
+
+		function qa_get_user_email($userid)
+	/*
+		Return email address for user $userid (if not using single sign-on integration)
+	*/
+		{
+			$userinfo=qa_db_select_with_pending(qa_db_user_account_selectspec($userid, true));
+
+			return $userinfo['email'];
+		}
+
+
+		function qa_user_report_action($userid, $action)
+	/*
+		Called after a database write $action performed by a user $userid
+	*/
+		{
+			if (qa_to_override(__FUNCTION__)) { $args=func_get_args(); return qa_call_override(__FUNCTION__, $args); }
+
+			require_once QA_INCLUDE_DIR.'qa-db-users.php';
+
+			qa_db_user_written($userid, qa_remote_ip_address());
+		}
+
+
+		function qa_user_level_string($level)
+	/*
+		Return textual representation of the user $level
+	*/
+		{
+			if (qa_to_override(__FUNCTION__)) { $args=func_get_args(); return qa_call_override(__FUNCTION__, $args); }
+
+			if ($level>=QA_USER_LEVEL_SUPER)
+				$string='users/level_super';
+			elseif ($level>=QA_USER_LEVEL_ADMIN)
+				$string='users/level_admin';
+			elseif ($level>=QA_USER_LEVEL_MODERATOR)
+				$string='users/level_moderator';
+			elseif ($level>=QA_USER_LEVEL_EDITOR)
+				$string='users/level_editor';
+			elseif ($level>=QA_USER_LEVEL_EXPERT)
+				$string='users/level_expert';
+			elseif ($level>=QA_USER_LEVEL_APPROVED)
+				$string='users/approved_user';
+			else
+				$string='users/registered_user';
+
+			return qa_lang($string);
+		}
+
+
+		function qa_get_login_links($rooturl, $tourl)
+	/*
+		Return an array of links to login, register, email confirm and logout pages (if not using single sign-on integration)
+	*/
+		{
+			return array(
+				'login' => qa_path('login', isset($tourl) ? array('to' => $tourl) : null, $rooturl),
+				'register' => qa_path('register', isset($tourl) ? array('to' => $tourl) : null, $rooturl),
+				'confirm' => qa_path('confirm', null, $rooturl),
+				'logout' => qa_path('logout', null, $rooturl),
+			);
+		}
+
+	} // end of: if (QA_FINAL_EXTERNAL_USERS) { ... } else { ... }
+
+
+	function qa_is_logged_in()
+/*
+	Return whether someone is logged in at the moment
+*/
+	{
+		$userid=qa_get_logged_in_userid();
+		return isset($userid);
+	}
+
+
+	function qa_get_logged_in_handle()
+/*
+	Return displayable handle/username of currently logged in user, or null if none
+*/
+	{
+		return qa_get_logged_in_user_field(QA_FINAL_EXTERNAL_USERS ? 'publicusername' : 'handle');
+	}
+
+
+	function qa_get_logged_in_email()
+/*
+	Return email of currently logged in user, or null if none
+*/
+	{
+		return qa_get_logged_in_user_field('email');
+	}
+
+
+	function qa_get_logged_in_level()
+/*
+	Return level of currently logged in user, or null if none
+*/
+	{
+		return qa_get_logged_in_user_field('level');
+	}
+
+
+	function qa_get_logged_in_flags()
+/*
+	Return flags (see QA_USER_FLAGS_*) of currently logged in user, or null if none
+*/
+	{
+		if (QA_FINAL_EXTERNAL_USERS)
+			return qa_get_logged_in_user_field('blocked') ? QA_USER_FLAGS_USER_BLOCKED : 0;
+		else
+			return qa_get_logged_in_user_field('flags');
+	}
+
+
+	function qa_get_logged_in_levels()
+/*
+	Return an array of all the specific (e.g. per category) level privileges for the logged in user, retrieving from the database if necessary
+*/
+	{
+		require_once QA_INCLUDE_DIR.'qa-db-selects.php';
+
+		return qa_db_get_pending_result('userlevels', qa_db_user_levels_selectspec(qa_get_logged_in_userid(), true));
+	}
+
+
+	function qa_userids_to_handles($userids)
+/*
+	Return an array mapping each userid in $userids to that user's handle (public username), or to null if not found
+*/
+	{
+		if (QA_FINAL_EXTERNAL_USERS)
+			$rawuseridhandles=qa_get_public_from_userids($userids);
+
+		else {
+			require_once QA_INCLUDE_DIR.'qa-db-users.php';
+			$rawuseridhandles=qa_db_user_get_userid_handles($userids);
+		}
+
+		$gotuseridhandles=array();
+		foreach ($userids as $userid)
+			$gotuseridhandles[$userid]=@$rawuseridhandles[$userid];
+
+		return $gotuseridhandles;
+	}
+
+
+	function qa_userid_to_handle($userid)
+/*
+	Return an string mapping the received userid to that user's handle (public username), or to null if not found
+*/
+	{
+		$handles=qa_userids_to_handles(array($userid));
+		return empty($handles) ? null : $handles[$userid];
+	}
+
+
+	function qa_handles_to_userids($handles, $exactonly=false)
+/*
+	Return an array mapping each handle in $handles the user's userid, or null if not found. If $exactonly is true then
+	$handles must have the correct case and accents. Otherwise, handles are case- and accent-insensitive, and the keys
+	of the returned array will match the $handles provided, not necessary those in the DB.
+*/
+	{
+		require_once QA_INCLUDE_DIR.'qa-util-string.php';
+
+		if (QA_FINAL_EXTERNAL_USERS)
+			$rawhandleuserids=qa_get_userids_from_public($handles);
+
+		else {
+			require_once QA_INCLUDE_DIR.'qa-db-users.php';
+			$rawhandleuserids=qa_db_user_get_handle_userids($handles);
+		}
+
+		$gothandleuserids=array();
+
+		if ($exactonly) { // only take the exact matches
+			foreach ($handles as $handle)
+				$gothandleuserids[$handle]=@$rawhandleuserids[$handle];
+
+		} else { // normalize to lowercase without accents, and then find matches
+			$normhandleuserids=array();
+			foreach ($rawhandleuserids as $handle => $userid)
+				$normhandleuserids[qa_string_remove_accents(qa_strtolower($handle))]=$userid;
+
+			foreach ($handles as $handle)
+				$gothandleuserids[$handle]=@$normhandleuserids[qa_string_remove_accents(qa_strtolower($handle))];
+		}
+
+		return $gothandleuserids;
+	}
+
+
+	function qa_handle_to_userid($handle)
+/*
+	Return the userid corresponding to $handle (not case- or accent-sensitive)
+*/
+	{
+		if (QA_FINAL_EXTERNAL_USERS)
+			$handleuserids=qa_get_userids_from_public(array($handle));
+
+		else {
+			require_once QA_INCLUDE_DIR.'qa-db-users.php';
+			$handleuserids=qa_db_user_get_handle_userids(array($handle));
+		}
+
+		if (count($handleuserids)==1)
+			return reset($handleuserids); // don't use $handleuserids[$handle] since capitalization might be different
+
+		return null;
+	}
+
+
+	function qa_user_level_for_categories($categoryids)
+/*
+	Return the level of the logged in user for a post with $categoryids (expressing the full hierarchy to the final category)
+*/
+	{
+		if (qa_to_override(__FUNCTION__)) { $args=func_get_args(); return qa_call_override(__FUNCTION__, $args); }
+
+		require_once QA_INCLUDE_DIR.'qa-app-updates.php';
+
+		$level=qa_get_logged_in_level();
+
+		if (count($categoryids)) {
+			$userlevels=qa_get_logged_in_levels();
+
+			$categorylevels=array(); // create a map
+			foreach ($userlevels as $userlevel)
+				if ($userlevel['entitytype']==QA_ENTITY_CATEGORY)
+					$categorylevels[$userlevel['entityid']]=$userlevel['level'];
+
+			foreach ($categoryids as $categoryid)
+				$level=max($level, @$categorylevels[$categoryid]);
+		}
+
+		return $level;
+	}
+
+
+	function qa_user_level_for_post($post)
+/*
+	Return the level of the logged in user for $post, as retrieved from the database
+*/
+	{
+		if (qa_to_override(__FUNCTION__)) { $args=func_get_args(); return qa_call_override(__FUNCTION__, $args); }
+
+		if (strlen(@$post['categoryids']))
+			return qa_user_level_for_categories(explode(',', $post['categoryids']));
+
+		return null;
+	}
+
+
+	function qa_user_level_maximum()
+/*
+	Return the maximum possible level of the logged in user in any context (i.e. for any category)
+*/
+	{
+		if (qa_to_override(__FUNCTION__)) { $args=func_get_args(); return qa_call_override(__FUNCTION__, $args); }
+
+		$level=qa_get_logged_in_level();
+
+		$userlevels=qa_get_logged_in_levels();
+		foreach ($userlevels as $userlevel)
+			$level=max($level, $userlevel['level']);
+
+		return $level;
+	}
+
+
+	function qa_user_post_permit_error($permitoption, $post, $limitaction=null, $checkblocks=true)
+/*
+	Check whether the logged in user has permission to perform $permitoption on post $post (from the database)
+	Other parameters and the return value are as for qa_user_permit_error(...)
+*/
+	{
+		return qa_user_permit_error($permitoption, $limitaction, qa_user_level_for_post($post), $checkblocks);
+	}
+
+
+	function qa_user_maximum_permit_error($permitoption, $limitaction=null, $checkblocks=true)
+/*
+	Check whether the logged in user would have permittion to perform $permitoption in any context (i.e. for any category)
+	Other parameters and the return value are as for qa_user_permit_error(...)
+*/
+	{
+		return qa_user_permit_error($permitoption, $limitaction, qa_user_level_maximum(), $checkblocks);
+	}
+
+
+	function qa_user_permit_error($permitoption=null, $limitaction=null, $userlevel=null, $checkblocks=true)
+/*
+	Check whether the logged in user has permission to perform $permitoption. If $permitoption is null, this simply
+	checks whether the user is blocked. Optionally provide an $limitaction (see top of qa-app-limits.php) to also check
+	against user or IP rate limits. You can pass in a QA_USER_LEVEL_* constant in $userlevel to consider the user at a
+	different level to usual (e.g. if they are performing this action in a category for which they have elevated
+	privileges). To ignore the user's blocked status, set $checkblocks to false.
+
+	Possible results, in order of priority (i.e. if more than one reason, the first will be given):
+	'level' => a special privilege level (e.g. expert) or minimum number of points is required
+	'login' => the user should login or register
+	'userblock' => the user has been blocked
+	'ipblock' => the ip address has been blocked
+	'confirm' => the user should confirm their email address
+	'approve' => the user needs to be approved by the site admins
+	'limit' => the user or IP address has reached a rate limit (if $limitaction specified)
+	false => the operation can go ahead
+*/
+	{
+		if (qa_to_override(__FUNCTION__)) { $args=func_get_args(); return qa_call_override(__FUNCTION__, $args); }
+
+		require_once QA_INCLUDE_DIR.'qa-app-limits.php';
+
+		$userid=qa_get_logged_in_userid();
+		if (!isset($userlevel))
+			$userlevel=qa_get_logged_in_level();
+
+		$flags=qa_get_logged_in_flags();
+		if (!$checkblocks)
+			$flags&=~QA_USER_FLAGS_USER_BLOCKED;
+
+		$error=qa_permit_error($permitoption, $userid, $userlevel, $flags);
+
+		if ($checkblocks && (!$error) && qa_is_ip_blocked())
+			$error='ipblock';
+
+		if ((!$error) && isset($userid) && ($flags & QA_USER_FLAGS_MUST_CONFIRM) && qa_opt('confirm_user_emails'))
+			$error='confirm';
+
+		if ((!$error) && isset($userid) && ($flags & QA_USER_FLAGS_MUST_APPROVE) && qa_opt('moderate_users'))
+			$error='approve';
+
+		if (isset($limitaction) && !$error)
+			if (qa_user_limits_remaining($limitaction)<=0)
+				$error='limit';
+
+		return $error;
+	}
+
+
+	function qa_permit_error($permitoption, $userid, $userlevel, $userflags, $userpoints=null)
+/*
+	Check whether $userid (null for no user) can perform $permitoption. Result as for qa_user_permit_error(...).
+	If appropriate, pass the user's level in $userlevel, flags in $userflags and points in $userpoints.
+	If $userid is currently logged in, you can set $userpoints=null to retrieve them only if necessary.
+*/
+	{
+		if (qa_to_override(__FUNCTION__)) { $args=func_get_args(); return qa_call_override(__FUNCTION__, $args); }
+
+		$permit=isset($permitoption) ? qa_opt($permitoption) : QA_PERMIT_ALL;
+
+		if (isset($userid) && (($permit==QA_PERMIT_POINTS) || ($permit==QA_PERMIT_POINTS_CONFIRMED) || ($permit==QA_PERMIT_APPROVED_POINTS)) ) {
+				// deal with points threshold by converting as appropriate
+
+			if ( (!isset($userpoints)) && ($userid==qa_get_logged_in_userid()) )
+				$userpoints=qa_get_logged_in_points(); // allow late retrieval of points (to avoid unnecessary DB query when using external users)
+
+			if ($userpoints>=qa_opt($permitoption.'_points'))
+				$permit=($permit==QA_PERMIT_APPROVED_POINTS) ? QA_PERMIT_APPROVED :
+					(($permit==QA_PERMIT_POINTS_CONFIRMED) ? QA_PERMIT_CONFIRMED : QA_PERMIT_USERS); // convert if user has enough points
+			else
+				$permit=QA_PERMIT_EXPERTS; // otherwise show a generic message so they're not tempted to collect points just for this
+		}
+
+		return qa_permit_value_error($permit, $userid, $userlevel, $userflags);
+	}
+
+
+	function qa_permit_value_error($permit, $userid, $userlevel, $userflags)
+/*
+	Check whether $userid of level $userlevel with $userflags can reach the permission level in $permit
+	(generally retrieved from an option, but not always). Result as for qa_user_permit_error(...).
+*/
+	{
+		if (qa_to_override(__FUNCTION__)) { $args=func_get_args(); return qa_call_override(__FUNCTION__, $args); }
+
+		if ($permit>=QA_PERMIT_ALL)
+			$error=false;
+
+		elseif ($permit>=QA_PERMIT_USERS)
+			$error=isset($userid) ? false : 'login';
+
+		elseif ($permit>=QA_PERMIT_CONFIRMED) {
+			if (!isset($userid))
+				$error='login';
+
+			elseif (
+				QA_FINAL_EXTERNAL_USERS || // not currently supported by single sign-on integration
+				($userlevel>=QA_PERMIT_APPROVED) || // if user approved or assigned to a higher level, no need
+				($userflags & QA_USER_FLAGS_EMAIL_CONFIRMED) || // actual confirmation
+				(!qa_opt('confirm_user_emails')) // if this option off, we can't ask it of the user
+			)
+				$error=false;
+
+			else
+				$error='confirm';
+
+		} elseif ($permit>=QA_PERMIT_APPROVED) {
+			if (!isset($userid))
+				$error='login';
+
+			elseif (
+				($userlevel>=QA_USER_LEVEL_APPROVED) || // user has been approved
+				(!qa_opt('moderate_users')) // if this option off, we can't ask it of the user
+			)
+				$error=false;
+
+			else
+				$error='approve';
+
+		} elseif ($permit>=QA_PERMIT_EXPERTS)
+			$error=(isset($userid) && ($userlevel>=QA_USER_LEVEL_EXPERT)) ? false : 'level';
+
+		elseif ($permit>=QA_PERMIT_EDITORS)
+			$error=(isset($userid) && ($userlevel>=QA_USER_LEVEL_EDITOR)) ? false : 'level';
+
+		elseif ($permit>=QA_PERMIT_MODERATORS)
+			$error=(isset($userid) && ($userlevel>=QA_USER_LEVEL_MODERATOR)) ? false : 'level';
+
+		elseif ($permit>=QA_PERMIT_ADMINS)
+			$error=(isset($userid) && ($userlevel>=QA_USER_LEVEL_ADMIN)) ? false : 'level';
+
+		else
+			$error=(isset($userid) && ($userlevel>=QA_USER_LEVEL_SUPER)) ? false : 'level';
+
+		if (isset($userid) && ($userflags & QA_USER_FLAGS_USER_BLOCKED) && ($error!='level'))
+			$error='userblock';
+
+		return $error;
+	}
+
+
+	function qa_user_captcha_reason($userlevel=null)
+/*
+	Return whether a captcha is required for posts submitted by the current user. You can pass in a QA_USER_LEVEL_*
+	constant in $userlevel to consider the user at a different level to usual (e.g. if they are performing this action
+	in a category for which they have elevated privileges).
+
+	Possible results:
+	'login' => captcha required because the user is not logged in
+	'approve' => captcha required because the user has not been approved
+	'confirm' => captcha required because the user has not confirmed their email address
+	false => captcha is not required
+*/
+	{
+		if (qa_to_override(__FUNCTION__)) { $args=func_get_args(); return qa_call_override(__FUNCTION__, $args); }
+
+		$reason=false;
+		if (!isset($userlevel))
+			$userlevel=qa_get_logged_in_level();
+
+		if ($userlevel < QA_USER_LEVEL_APPROVED) { // approved users and above aren't shown captchas
+			$userid=qa_get_logged_in_userid();
+
+			if (qa_opt('captcha_on_anon_post') && !isset($userid))
+				$reason='login';
+			elseif (qa_opt('moderate_users') && qa_opt('captcha_on_unapproved'))
+				$reason='approve';
+			elseif (qa_opt('confirm_user_emails') && qa_opt('captcha_on_unconfirmed') && !(qa_get_logged_in_flags() & QA_USER_FLAGS_EMAIL_CONFIRMED) )
+				$reason='confirm';
+		}
+
+		return $reason;
+	}
+
+
+	function qa_user_use_captcha($userlevel=null)
+/*
+	Return whether a captcha should be presented to the logged in user for writing posts. You can pass in a
+	QA_USER_LEVEL_* constant in $userlevel to consider the user at a different level to usual.
+*/
+	{
+		if (qa_to_override(__FUNCTION__)) { $args=func_get_args(); return qa_call_override(__FUNCTION__, $args); }
+
+		return qa_user_captcha_reason($userlevel)!=false;
+	}
+
+
+	function qa_user_moderation_reason($userlevel=null)
+/*
+	Return whether moderation is required for posts submitted by the current user. You can pass in a QA_USER_LEVEL_*
+constant in $userlevel to consider the user at a different level to usual (e.g. if they are performing this action
+in a category for which they have elevated privileges).
+
+	Possible results:
+	'login' => moderation required because the user is not logged in
+	'approve' => moderation required because the user has not been approved
+	'confirm' => moderation required because the user has not confirmed their email address
+	'points' => moderation required because the user has insufficient points
+	false => moderation is not required
+*/
+	{
+		if (qa_to_override(__FUNCTION__)) { $args=func_get_args(); return qa_call_override(__FUNCTION__, $args); }
+
+		$reason=false;
+		if (!isset($userlevel))
+			$userlevel=qa_get_logged_in_level();
+
+		if (
+			($userlevel < QA_USER_LEVEL_EXPERT) && // experts and above aren't moderated
+			qa_user_permit_error('permit_moderate') // if the user can approve posts, no point in moderating theirs
+		) {
+			$userid=qa_get_logged_in_userid();
+
+			if (isset($userid)) {
+				if (qa_opt('moderate_users') && qa_opt('moderate_unapproved') && ($userlevel<QA_USER_LEVEL_APPROVED))
+					$reason='approve';
+				elseif (qa_opt('confirm_user_emails') && qa_opt('moderate_unconfirmed') && !(qa_get_logged_in_flags() & QA_USER_FLAGS_EMAIL_CONFIRMED) )
+					$reason='confirm';
+				elseif (qa_opt('moderate_by_points') && (qa_get_logged_in_points() < qa_opt('moderate_points_limit')))
+					$reason='points';
+
+			} elseif (qa_opt('moderate_anon_post'))
+				$reason='login';
+		}
+
+		return $reason;
+	}
+
+
+	function qa_user_userfield_label($userfield)
+/*
+	Return the label to display for $userfield as retrieved from the database, using default if no name set
+*/
+	{
+		if (isset($userfield['content']))
+			return $userfield['content'];
+
+		else {
+			$defaultlabels=array(
+				'name' => 'users/full_name',
+				'about' => 'users/about',
+				'location' => 'users/location',
+				'website' => 'users/website',
+			);
+
+			if (isset($defaultlabels[$userfield['title']]))
+				return qa_lang($defaultlabels[$userfield['title']]);
+		}
+
+		return '';
+	}
+
+
+	function qa_set_form_security_key()
+/*
+	Set or extend the cookie in browser of non logged-in users which identifies them for the purposes of form security (anti-CSRF protection)
+*/
+	{
+		if (qa_to_override(__FUNCTION__)) { $args=func_get_args(); return qa_call_override(__FUNCTION__, $args); }
+
+		global $qa_form_key_cookie_set;
+
+		if ( (!qa_is_logged_in()) && !@$qa_form_key_cookie_set) {
+			$qa_form_key_cookie_set=true;
+
+			if (strlen(@$_COOKIE['qa_key'])!=QA_FORM_KEY_LENGTH) {
+				require_once QA_INCLUDE_DIR.'qa-util-string.php';
+				$_COOKIE['qa_key']=qa_random_alphanum(QA_FORM_KEY_LENGTH);
+			}
+
+			setcookie('qa_key', $_COOKIE['qa_key'], time()+2*QA_FORM_EXPIRY_SECS, '/', QA_COOKIE_DOMAIN); // extend on every page request
+		}
+	}
+
+
+	function qa_calc_form_security_hash($action, $timestamp)
+/*
+	Return the form security (anti-CSRF protection) hash for an $action (any string), that can be performed within
+	QA_FORM_EXPIRY_SECS of $timestamp (in unix seconds) by the current user.
+*/
+	{
+		if (qa_to_override(__FUNCTION__)) { $args=func_get_args(); return qa_call_override(__FUNCTION__, $args); }
+
+		$salt=qa_opt('form_security_salt');
+
+		if (qa_is_logged_in())
+			return sha1($salt.'/'.$action.'/'.$timestamp.'/'.qa_get_logged_in_userid().'/'.qa_get_logged_in_user_field('passsalt'));
+		else
+			return sha1($salt.'/'.$action.'/'.$timestamp.'/'.@$_COOKIE['qa_key']); // lower security for non logged in users - code+cookie can be transferred
+	}
+
+
+	function qa_get_form_security_code($action)
+/*
+	Return the full form security (anti-CSRF protection) code for an $action (any string) performed within
+	QA_FORM_EXPIRY_SECS of now by the current user.
+*/
+	{
+		if (qa_to_override(__FUNCTION__)) { $args=func_get_args(); return qa_call_override(__FUNCTION__, $args); }
+
+		qa_set_form_security_key();
+
+		$timestamp=qa_opt('db_time');
+
+		return (int)qa_is_logged_in().'-'.$timestamp.'-'.qa_calc_form_security_hash($action, $timestamp);
+	}
+
+
+	function qa_check_form_security_code($action, $value)
+/*
+	Return whether $value matches the expected form security (anti-CSRF protection) code for $action (any string) and
+	that the code has not expired (if more than QA_FORM_EXPIRY_SECS have passed). Logs causes for suspicion.
+*/
+	{
+		if (qa_to_override(__FUNCTION__)) { $args=func_get_args(); return qa_call_override(__FUNCTION__, $args); }
+
+		$reportproblems=array();
+		$silentproblems=array();
+
+		if (!isset($value))
+			$silentproblems[]='code missing';
+
+		else if (!strlen($value))
+			$silentproblems[]='code empty';
+
+		else {
+			$parts=explode('-', $value);
+
+			if (count($parts)==3) {
+				$loggedin=$parts[0];
+				$timestamp=$parts[1];
+				$hash=$parts[2];
+				$timenow=qa_opt('db_time');
+
+				if ($timestamp>$timenow)
+					$reportproblems[]='time '.($timestamp-$timenow).'s in future';
+				elseif ($timestamp<($timenow-QA_FORM_EXPIRY_SECS))
+					$silentproblems[]='timeout after '.($timenow-$timestamp).'s';
+
+				if (qa_is_logged_in()) {
+					if (!$loggedin)
+						$silentproblems[]='now logged in';
+
+				} else {
+					if ($loggedin)
+						$silentproblems[]='now logged out';
+
+					else {
+						$key=@$_COOKIE['qa_key'];
+
+						if (!isset($key))
+							$silentproblems[]='key cookie missing';
+						elseif (!strlen($key))
+							$silentproblems[]='key cookie empty';
+						else if (strlen($key)!=QA_FORM_KEY_LENGTH)
+							$reportproblems[]='key cookie '.$key.' invalid';
+					}
+				}
+
+				if (empty($silentproblems) && empty($reportproblems))
+					if (strtolower(qa_calc_form_security_hash($action, $timestamp))!=strtolower($hash))
+						$reportproblems[]='code mismatch';
+
+			} else
+				$reportproblems[]='code '.$value.' malformed';
+		}
+
+		if (count($reportproblems))
+			@error_log(
+				'PHP Question2Answer form security violation for '.$action.
+				' by '.(qa_is_logged_in() ? ('userid '.qa_get_logged_in_userid()) : 'anonymous').
+				' ('.implode(', ', array_merge($reportproblems, $silentproblems)).')'.
+				' on '.@$_SERVER['REQUEST_URI'].
+				' via '.@$_SERVER['HTTP_REFERER']
+			);
+
+		return (empty($silentproblems) && empty($reportproblems));
+	}
+
+
+/*
+	Omit PHP closing tag to help avoid accidental output
+*/