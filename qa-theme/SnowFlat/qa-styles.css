--- conflicted
+++ resolved
@@ -3431,212 +3431,6 @@
 		transform: scale(1);
 	}
 }
-<<<<<<< HEAD
-/*------[ icons ]------*/
-[class^="icon-"]:before, [class*=" icon-"]:before {
-	font-family: "fontello";
-	font-style: normal;
-	font-weight: normal;
-	display: inline-block;
-	text-decoration: inherit;
-	width: 1em;
-	margin-right: .2em;
-	text-align: center;
-	font-variant: normal;
-	text-transform: none;
-	line-height: 1em;
-	margin-left: .2em;
-}
-
-.icon-link:before {
-	content: '\e800';
-}
-
-.icon-help:before {
-	content: '\e801';
-}
-
-.icon-comment:before {
-	content: '\e802';
-}
-
-.icon-comment-alt:before {
-	content: '\e803';
-}
-
-.icon-chart-line:before {
-	content: '\e804';
-}
-
-.icon-coffee:before {
-	content: '\e805';
-}
-
-.icon-tag:before {
-	content: '\e806';
-}
-
-.icon-tags:before {
-	content: '\e807';
-}
-
-.icon-spread:before {
-	content: '\e808';
-}
-
-.icon-group:before {
-	content: '\e809';
-}
-
-.icon-wrench:before {
-	content: '\e80a';
-}
-
-.icon-article:before {
-	content: '\e80b';
-}
-
-.icon-docs:before {
-	content: '\e80c';
-}
-
-.icon-infinity:before {
-	content: '\e80d';
-}
-
-.icon-user:before {
-	content: '\e80e';
-}
-
-.icon-key:before {
-	content: '\e80f';
-}
-
-.icon-money:before {
-	content: '\e810';
-}
-
-.icon-wallet:before {
-	content: '\e811';
-}
-
-.icon-arrows-cw:before {
-	content: '\e812';
-}
-
-.icon-power:before {
-	content: '\e813';
-}
-
-.icon-th-list:before {
-	content: '\e814';
-}
-
-.icon-left-open-big:before {
-	content: '\e815';
-}
-
-.icon-right-open-big:before {
-	content: '\e816';
-}
-
-.icon-down-open-big:before {
-	content: '\e817';
-}
-
-.icon-up-open-big:before {
-	content: '\e818';
-}
-
-.icon-down-open-mini:before {
-	content: '\e819';
-}
-
-.icon-up-open-mini:before {
-	content: '\e81a';
-}
-
-.icon-right-open-mini:before {
-	content: '\e81b';
-}
-
-.icon-left-open-mini:before {
-	content: '\e81c';
-}
-
-.icon-rss:before {
-	content: '\e81d';
-}
-
-.icon-facebook:before {
-	content: '\e81e';
-}
-
-.icon-twitter:before {
-	content: '\e81f';
-}
-
-.icon-twitter-bird:before {
-	content: '\e820';
-}
-
-.icon-googleplus:before {
-	content: '\e821';
-}
-
-.icon-linkedin:before {
-	content: '\e822';
-}
-
-.icon-youtube:before {
-	content: '\e823';
-}
-
-.icon-vimeo:before {
-	content: '\e824';
-}
-
-.icon-pinterest:before {
-	content: '\e825';
-}
-
-.icon-facebook-1:before {
-	content: '\e826';
-}
-
-.icon-vimeo-1:before {
-	content: '\e827';
-}
-
-.icon-linkedin-1:before {
-	content: '\e828';
-}
-
-.icon-gplus:before {
-	content: '\e829';
-}
-
-.icon-github:before {
-	content: '\e82a';
-}
-
-.icon-wordpress:before {
-	content: '\e82b';
-}
-
-.icon-ok:before {
-	content: '\e82c';
-}
-
-.icon-ok-circled:before {
-	content: '\e82d';
-}
-
-.icon-reply:before {
-	content: '\e82e';
-}
-=======
->>>>>>> 768ed4d1
 
 @-webkit-keyframes answer-highlight {
     0% { background-color: #ffffaa; }
